/*****************************************************************************
 * Copyright (c) 2014 Ted John
 * OpenRCT2, an open source clone of Roller Coaster Tycoon 2.
 *
 * This file is part of OpenRCT2.
 *
 * OpenRCT2 is free software: you can redistribute it and/or modify
 * it under the terms of the GNU General Public License as published by
 * the Free Software Foundation, either version 3 of the License, or
 * (at your option) any later version.
 
 * This program is distributed in the hope that it will be useful,
 * but WITHOUT ANY WARRANTY; without even the implied warranty of
 * MERCHANTABILITY or FITNESS FOR A PARTICULAR PURPOSE.  See the
 * GNU General Public License for more details.
 
 * You should have received a copy of the GNU General Public License
 * along with this program.  If not, see <http://www.gnu.org/licenses/>.
 *****************************************************************************/

#include "addresses.h"
#include "config.h"
#include "date.h"
#include "game.h"
#include "park.h"
#include "peep.h"
#include "ride.h"
#include "scenario.h"
#include "strings.h"
#include "sprite.h"
#include "sprites.h"
#include "util.h"
#include "viewport.h"
#include "widget.h"
#include "window.h"
#include "window_dropdown.h"

enum WINDOW_PARK_PAGE {
	WINDOW_PARK_PAGE_ENTRANCE,
	WINDOW_PARK_PAGE_RATING,
	WINDOW_PARK_PAGE_GUESTS,
	WINDOW_PARK_PAGE_PRICE,
	WINDOW_PARK_PAGE_STATS,
	WINDOW_PARK_PAGE_OBJECTIVE,
	WINDOW_PARK_PAGE_AWARDS
};

enum WINDOW_PARK_WIDGET_IDX {
	WIDX_BACKGROUND,
	WIDX_TITLE,
	WIDX_CLOSE,
	WIDX_PAGE_BACKGROUND,
	WIDX_TAB_1,
	WIDX_TAB_2,
	WIDX_TAB_3,
	WIDX_TAB_4,
	WIDX_TAB_5,
	WIDX_TAB_6,
	WIDX_TAB_7,

	WIDX_VIEWPORT = 11,
	WIDX_STATUS,
	WIDX_OPEN_OR_CLOSE,
	WIDX_BUY_LAND_RIGHTS,
	WIDX_BUY_CONSTRUCTION_RIGHTS,
	WIDX_LOCATE,
	WIDX_RENAME,

	WIDX__ = 11,
	WIDX_PRICE,
	WIDX_INCREASE_PRICE,
	WIDX_DECREASE_PRICE,

	WIDX_ENTER_NAME = 11
};

#pragma region Widgets

static rct_widget window_park_entrance_widgets[] = {
	{ WWT_FRAME,			0,	0,		229,	0,		223,	0x0FFFFFFFF,					STR_NONE },							// panel / background
	{ WWT_CAPTION,			0,	1,		228,	1,		14,		0x361,							STR_WINDOW_TITLE_TIP },				// title bar
	{ WWT_CLOSEBOX,			0,	217,	227,	2,		13,		STR_CLOSE_X,					STR_CLOSE_WINDOW_TIP },				// close x button
	{ WWT_RESIZE,			1,	0,		229,	43,		173,	0x0FFFFFFFF,					STR_NONE },							// tab content panel
	{ WWT_TAB,				1,	3,		33,		17,		43,		0x2000144E,						STR_PARK_ENTRANCE_TAB_TIP },		// tab 1
	{ WWT_TAB,				1,	34,		64,		17,		43,		0x2000144E,						STR_PARK_RATING_TAB_TIP },			// tab 2
	{ WWT_TAB,				1,	65,		95,		17,		43,		0x2000144E,						STR_PARK_GUESTS_TAB_TIP },			// tab 3
	{ WWT_TAB,				1,	96,		126,	17,		43,		0x2000144E,						STR_PARK_PRICE_TAB_TIP },			// tab 4
	{ WWT_TAB,				1,	127,	157,	17,		43,		0x2000144E,						STR_PARK_STATS_TAB_TIP },			// tab 5
	{ WWT_TAB,				1,	158,	188,	17,		43,		0x2000144E,						STR_PARK_OBJECTIVE_TAB_TIP },		// tab 6
	{ WWT_TAB,				1,	189,	219,	17,		43,		0x2000144E,						STR_PARK_AWARDS_TAB_TIP },			// tab 7

	{ WWT_VIEWPORT,			1,	3,		204,	46,		160,	0x0FFFFFFFF,					STR_NONE },							// viewport
	{ WWT_12,				1,	3,		204,	161,	171,	0x0FFFFFFFF,					STR_NONE },							// status
	{ WWT_FLATBTN,			1,	205,	228,	49,		72,		0x0FFFFFFFF,					STR_OPEN_OR_CLOSE_PARK_TIP },		// open / close
	{ WWT_FLATBTN,			1,	205,	228,	73,		96,		SPR_BUY_LAND_RIGHTS,			SPR_BUY_LAND_RIGHTS_TIP },			// buy land rights
	{ WWT_FLATBTN,			1,	205,	228,	97,		120,	SPR_BUY_CONSTRUCTION_RIGHTS,	SPR_BUY_CONSTRUCTION_RIGHTS_TIP },	// buy construction rights
	{ WWT_FLATBTN,			1,	205,	228,	121,	144,	SPR_LOCATE,						STR_LOCATE_SUBJECT_TIP },			// locate
	{ WWT_FLATBTN,			1,	205,	228,	145,	168,	SPR_RENAME,						STR_NAME_PARK_TIP },				// rename
	{ WIDGETS_END },
};

static rct_widget window_park_rating_widgets[] = {
	{ WWT_FRAME,			0,	0,		229,	0,		223,	0x0FFFFFFFF,					STR_NONE },							// panel / background
	{ WWT_CAPTION,			0,	1,		228,	1,		14,		0x361,							STR_WINDOW_TITLE_TIP },				// title bar
	{ WWT_CLOSEBOX,			0,	217,	227,	2,		13,		STR_CLOSE_X,					STR_CLOSE_WINDOW_TIP },				// close x button
	{ WWT_IMGBTN,			1,	0,		229,	43,		173,	0x0FFFFFFFF,					STR_NONE },							// tab content panel
	{ WWT_TAB,				1,	3,		33,		17,		43,		0x2000144E,						STR_PARK_ENTRANCE_TAB_TIP },		// tab 1
	{ WWT_TAB,				1,	34,		64,		17,		43,		0x2000144E,						STR_PARK_RATING_TAB_TIP },			// tab 2
	{ WWT_TAB,				1,	65,		95,		17,		43,		0x2000144E,						STR_PARK_GUESTS_TAB_TIP },			// tab 3
	{ WWT_TAB,				1,	96,		126,	17,		43,		0x2000144E,						STR_PARK_PRICE_TAB_TIP },			// tab 4
	{ WWT_TAB,				1,	127,	157,	17,		43,		0x2000144E,						STR_PARK_STATS_TAB_TIP },			// tab 5
	{ WWT_TAB,				1,	158,	188,	17,		43,		0x2000144E,						STR_PARK_OBJECTIVE_TAB_TIP },		// tab 6
	{ WWT_TAB,				1,	189,	219,	17,		43,		0x2000144E,						STR_PARK_AWARDS_TAB_TIP },			// tab 7
	{ WIDGETS_END },
};

static rct_widget window_park_guests_widgets[] = {
	{ WWT_FRAME,			0,	0,		229,	0,		223,	0x0FFFFFFFF,					STR_NONE },							// panel / background
	{ WWT_CAPTION,			0,	1,		228,	1,		14,		0x361,							STR_WINDOW_TITLE_TIP },				// title bar
	{ WWT_CLOSEBOX,			0,	217,	227,	2,		13,		STR_CLOSE_X,					STR_CLOSE_WINDOW_TIP },				// close x button
	{ WWT_IMGBTN,			1,	0,		229,	43,		173,	0x0FFFFFFFF,					STR_NONE },							// tab content panel
	{ WWT_TAB,				1,	3,		33,		17,		43,		0x2000144E,						STR_PARK_ENTRANCE_TAB_TIP },		// tab 1
	{ WWT_TAB,				1,	34,		64,		17,		43,		0x2000144E,						STR_PARK_RATING_TAB_TIP },			// tab 2
	{ WWT_TAB,				1,	65,		95,		17,		43,		0x2000144E,						STR_PARK_GUESTS_TAB_TIP },			// tab 3
	{ WWT_TAB,				1,	96,		126,	17,		43,		0x2000144E,						STR_PARK_PRICE_TAB_TIP },			// tab 4
	{ WWT_TAB,				1,	127,	157,	17,		43,		0x2000144E,						STR_PARK_STATS_TAB_TIP },			// tab 5
	{ WWT_TAB,				1,	158,	188,	17,		43,		0x2000144E,						STR_PARK_OBJECTIVE_TAB_TIP },		// tab 6
	{ WWT_TAB,				1,	189,	219,	17,		43,		0x2000144E,						STR_PARK_AWARDS_TAB_TIP },			// tab 7
	{ WIDGETS_END },
};

static rct_widget window_park_price_widgets[] = {
	{ WWT_FRAME,			0,	0,		229,	0,		223,	0x0FFFFFFFF,					STR_NONE },							// panel / background
	{ WWT_CAPTION,			0,	1,		228,	1,		14,		0x361,							STR_WINDOW_TITLE_TIP },				// title bar
	{ WWT_CLOSEBOX,			0,	217,	227,	2,		13,		STR_CLOSE_X,					STR_CLOSE_WINDOW_TIP },				// close x button
	{ WWT_IMGBTN,			1,	0,		229,	43,		173,	0x0FFFFFFFF,					STR_NONE },							// tab content panel
	{ WWT_TAB,				1,	3,		33,		17,		43,		0x2000144E,						STR_PARK_ENTRANCE_TAB_TIP },		// tab 1
	{ WWT_TAB,				1,	34,		64,		17,		43,		0x2000144E,						STR_PARK_RATING_TAB_TIP },			// tab 2
	{ WWT_TAB,				1,	65,		95,		17,		43,		0x2000144E,						STR_PARK_GUESTS_TAB_TIP },			// tab 3
	{ WWT_TAB,				1,	96,		126,	17,		43,		0x2000144E,						STR_PARK_PRICE_TAB_TIP },			// tab 4
	{ WWT_TAB,				1,	127,	157,	17,		43,		0x2000144E,						STR_PARK_STATS_TAB_TIP },			// tab 5
	{ WWT_TAB,				1,	158,	188,	17,		43,		0x2000144E,						STR_PARK_OBJECTIVE_TAB_TIP },		// tab 6
	{ WWT_TAB,				1,	189,	219,	17,		43,		0x2000144E,						STR_PARK_AWARDS_TAB_TIP },			// tab 7


	{ WWT_24,				1,	7,		146,	50,		61,		STR_ADMISSION_PRICE,			STR_NONE },							// 
	{ WWT_15,				1,	147,	222,	50,		61,		0x595,							STR_NONE },							// price
	{ WWT_DROPDOWN_BUTTON,	1,	211,	221,	51,		55,		STR_NUMERIC_UP,					STR_NONE },							// increase price
	{ WWT_DROPDOWN_BUTTON,	1,	211,	221,	56,		60,		STR_NUMERIC_DOWN,				STR_NONE },							// decrease price
	{ WIDGETS_END },
};

static rct_widget window_park_stats_widgets[] = {
	{ WWT_FRAME,			0,	0,		229,	0,		223,	0x0FFFFFFFF,					STR_NONE },							// panel / background
	{ WWT_CAPTION,			0,	1,		228,	1,		14,		0x361,							STR_WINDOW_TITLE_TIP },				// title bar
	{ WWT_CLOSEBOX,			0,	217,	227,	2,		13,		STR_CLOSE_X,					STR_CLOSE_WINDOW_TIP },				// close x button
	{ WWT_IMGBTN,			1,	0,		229,	43,		173,	0x0FFFFFFFF,					STR_NONE },							// tab content panel
	{ WWT_TAB,				1,	3,		33,		17,		43,		0x2000144E,						STR_PARK_ENTRANCE_TAB_TIP },		// tab 1
	{ WWT_TAB,				1,	34,		64,		17,		43,		0x2000144E,						STR_PARK_RATING_TAB_TIP },			// tab 2
	{ WWT_TAB,				1,	65,		95,		17,		43,		0x2000144E,						STR_PARK_GUESTS_TAB_TIP },			// tab 3
	{ WWT_TAB,				1,	96,		126,	17,		43,		0x2000144E,						STR_PARK_PRICE_TAB_TIP },			// tab 4
	{ WWT_TAB,				1,	127,	157,	17,		43,		0x2000144E,						STR_PARK_STATS_TAB_TIP },			// tab 5
	{ WWT_TAB,				1,	158,	188,	17,		43,		0x2000144E,						STR_PARK_OBJECTIVE_TAB_TIP },		// tab 6
	{ WWT_TAB,				1,	189,	219,	17,		43,		0x2000144E,						STR_PARK_AWARDS_TAB_TIP },			// tab 7
	{ WIDGETS_END },
};

static rct_widget window_park_objective_widgets[] = {
	{ WWT_FRAME,			0,	0,		229,	0,		223,	0x0FFFFFFFF,					STR_NONE },							// panel / background
	{ WWT_CAPTION,			0,	1,		228,	1,		14,		0x361,							STR_WINDOW_TITLE_TIP },				// title bar
	{ WWT_CLOSEBOX,			0,	217,	227,	2,		13,		STR_CLOSE_X,					STR_CLOSE_WINDOW_TIP },				// close x button
	{ WWT_IMGBTN,			1,	0,		229,	43,		173,	0x0FFFFFFFF,					STR_NONE },							// tab content panel
	{ WWT_TAB,				1,	3,		33,		17,		43,		0x2000144E,						STR_PARK_ENTRANCE_TAB_TIP },		// tab 1
	{ WWT_TAB,				1,	34,		64,		17,		43,		0x2000144E,						STR_PARK_RATING_TAB_TIP },			// tab 2
	{ WWT_TAB,				1,	65,		95,		17,		43,		0x2000144E,						STR_PARK_GUESTS_TAB_TIP },			// tab 3
	{ WWT_TAB,				1,	96,		126,	17,		43,		0x2000144E,						STR_PARK_PRICE_TAB_TIP },			// tab 4
	{ WWT_TAB,				1,	127,	157,	17,		43,		0x2000144E,						STR_PARK_STATS_TAB_TIP },			// tab 5
	{ WWT_TAB,				1,	158,	188,	17,		43,		0x2000144E,						STR_PARK_OBJECTIVE_TAB_TIP },		// tab 6
	{ WWT_TAB,				1,	189,	219,	17,		43,		0x2000144E,						STR_PARK_AWARDS_TAB_TIP },			// tab 7

	{ WWT_DROPDOWN_BUTTON,	1,	7,		222,	209,	220,	STR_ENTER_NAME_INTO_SCENARIO_CHART,			STR_NONE },				// enter name
	{ WIDGETS_END },
};

static rct_widget window_park_awards_widgets[] = {
	{ WWT_FRAME,			0,	0,		229,	0,		223,	0x0FFFFFFFF,					STR_NONE },							// panel / background
	{ WWT_CAPTION,			0,	1,		228,	1,		14,		0x361,							STR_WINDOW_TITLE_TIP },				// title bar
	{ WWT_CLOSEBOX,			0,	217,	227,	2,		13,		STR_CLOSE_X,					STR_CLOSE_WINDOW_TIP },				// close x button
	{ WWT_IMGBTN,			1,	0,		229,	43,		173,	0x0FFFFFFFF,					STR_NONE },							// tab content panel
	{ WWT_TAB,				1,	3,		33,		17,		43,		0x2000144E,						STR_PARK_ENTRANCE_TAB_TIP },		// tab 1
	{ WWT_TAB,				1,	34,		64,		17,		43,		0x2000144E,						STR_PARK_RATING_TAB_TIP },			// tab 2
	{ WWT_TAB,				1,	65,		95,		17,		43,		0x2000144E,						STR_PARK_GUESTS_TAB_TIP },			// tab 3
	{ WWT_TAB,				1,	96,		126,	17,		43,		0x2000144E,						STR_PARK_PRICE_TAB_TIP },			// tab 4
	{ WWT_TAB,				1,	127,	157,	17,		43,		0x2000144E,						STR_PARK_STATS_TAB_TIP },			// tab 5
	{ WWT_TAB,				1,	158,	188,	17,		43,		0x2000144E,						STR_PARK_OBJECTIVE_TAB_TIP },		// tab 6
	{ WWT_TAB,				1,	189,	219,	17,		43,		0x2000144E,						STR_PARK_AWARDS_TAB_TIP },			// tab 7
	{ WIDGETS_END },
};

static rct_widget *window_park_page_widgets[] = {
	window_park_entrance_widgets,
	window_park_rating_widgets,
	window_park_guests_widgets,
	window_park_price_widgets,
	window_park_stats_widgets,
	window_park_objective_widgets,
	window_park_awards_widgets
};

#pragma endregion

#pragma region Events

static void window_park_emptysub() { }

static void window_park_entrance_close();
static void window_park_entrance_mouseup();
static void window_park_entrance_resize();
static void window_park_entrance_mousedown();
static void window_park_entrance_dropdown();
static void window_park_entrance_update();
static void window_park_entrance_toolupdate();
static void window_park_entrance_tooldown();
static void window_park_entrance_tooldrag();
static void window_park_entrance_toolabort();
static void window_park_entrance_textinput();
static void window_park_entrance_invalidate();
static void window_park_entrance_paint();

static void window_park_rating_mouseup();
static void window_park_rating_resize();
static void window_park_rating_update();
static void window_park_rating_invalidate();
static void window_park_rating_paint();

static void window_park_guests_mouseup();
static void window_park_guests_resize();
static void window_park_guests_update();
static void window_park_guests_invalidate();
static void window_park_guests_paint();

static void window_park_price_mouseup();
static void window_park_price_resize();
static void window_park_price_mousedown();
static void window_park_price_update();
static void window_park_price_invalidate();
static void window_park_price_paint();

static void window_park_stats_mouseup();
static void window_park_stats_resize();
static void window_park_stats_update();
static void window_park_stats_invalidate();
static void window_park_stats_paint();

static void window_park_objective_mouseup();
static void window_park_objective_resize();
static void window_park_objective_update();
static void window_park_objective_invalidate();
static void window_park_objective_paint();

static void window_park_awards_mouseup();
static void window_park_awards_resize();
static void window_park_awards_update();
static void window_park_awards_invalidate();
static void window_park_awards_paint();

static uint32 window_park_entrance_events[] = {
	window_park_entrance_close,
	window_park_entrance_mouseup,
	window_park_entrance_resize,
	window_park_entrance_mousedown,
	window_park_entrance_dropdown,
	window_park_emptysub,
	window_park_entrance_update,
	window_park_emptysub,
	window_park_emptysub,
	window_park_entrance_toolupdate,
	window_park_entrance_tooldown,
	window_park_entrance_tooldrag,
	window_park_emptysub,
	window_park_entrance_toolabort,
	window_park_emptysub,
	window_park_emptysub,
	window_park_emptysub,
	window_park_emptysub,
	window_park_emptysub,
	window_park_entrance_textinput,
	window_park_emptysub,
	window_park_emptysub,
	window_park_emptysub,
	window_park_emptysub,
	window_park_emptysub,
	window_park_entrance_invalidate,
	window_park_entrance_paint,
	window_park_emptysub
};

static uint32 window_park_rating_events[] = {
	window_park_emptysub,
	window_park_rating_mouseup,
	window_park_rating_resize,
	window_park_emptysub,
	window_park_emptysub,
	window_park_emptysub,
	window_park_rating_update,
	window_park_emptysub,
	window_park_emptysub,
	window_park_emptysub,
	window_park_emptysub,
	window_park_emptysub,
	window_park_emptysub,
	window_park_emptysub,
	window_park_emptysub,
	window_park_emptysub,
	window_park_emptysub,
	window_park_emptysub,
	window_park_emptysub,
	window_park_emptysub,
	window_park_emptysub,
	window_park_emptysub,
	window_park_emptysub,
	window_park_emptysub,
	window_park_emptysub,
	window_park_rating_invalidate,
	window_park_rating_paint,
	window_park_emptysub
};

static uint32 window_park_guests_events[] = {
	window_park_emptysub,
	window_park_guests_mouseup,
	window_park_guests_resize,
	window_park_emptysub,
	window_park_emptysub,
	window_park_emptysub,
	window_park_guests_update,
	window_park_emptysub,
	window_park_emptysub,
	window_park_emptysub,
	window_park_emptysub,
	window_park_emptysub,
	window_park_emptysub,
	window_park_emptysub,
	window_park_emptysub,
	window_park_emptysub,
	window_park_emptysub,
	window_park_emptysub,
	window_park_emptysub,
	window_park_emptysub,
	window_park_emptysub,
	window_park_emptysub,
	window_park_emptysub,
	window_park_emptysub,
	window_park_emptysub,
	window_park_guests_invalidate,
	window_park_guests_paint,
	window_park_emptysub
};

static uint32 window_park_price_events[] = {
	window_park_emptysub,
	window_park_price_mouseup,
	window_park_price_resize,
	window_park_price_mousedown,
	window_park_emptysub,
	window_park_emptysub,
	window_park_price_update,
	window_park_emptysub,
	window_park_emptysub,
	window_park_emptysub,
	window_park_emptysub,
	window_park_emptysub,
	window_park_emptysub,
	window_park_emptysub,
	window_park_emptysub,
	window_park_emptysub,
	window_park_emptysub,
	window_park_emptysub,
	window_park_emptysub,
	window_park_emptysub,
	window_park_emptysub,
	window_park_emptysub,
	window_park_emptysub,
	window_park_emptysub,
	window_park_emptysub,
	window_park_price_invalidate,
	window_park_price_paint,
	window_park_emptysub
};

static uint32 window_park_stats_events[] = {
	window_park_emptysub,
	window_park_stats_mouseup,
	window_park_stats_resize,
	window_park_emptysub,
	window_park_emptysub,
	window_park_emptysub,
	window_park_stats_update,
	window_park_emptysub,
	window_park_emptysub,
	window_park_emptysub,
	window_park_emptysub,
	window_park_emptysub,
	window_park_emptysub,
	window_park_emptysub,
	window_park_emptysub,
	window_park_emptysub,
	window_park_emptysub,
	window_park_emptysub,
	window_park_emptysub,
	window_park_emptysub,
	window_park_emptysub,
	window_park_emptysub,
	window_park_emptysub,
	window_park_emptysub,
	window_park_emptysub,
	window_park_stats_invalidate,
	window_park_stats_paint,
	window_park_emptysub
};

static uint32 window_park_objective_events[] = {
	window_park_emptysub,
	window_park_objective_mouseup,
	window_park_objective_resize,
	window_park_emptysub,
	window_park_emptysub,
	window_park_emptysub,
	window_park_objective_update,
	window_park_emptysub,
	window_park_emptysub,
	window_park_emptysub,
	window_park_emptysub,
	window_park_emptysub,
	window_park_emptysub,
	window_park_emptysub,
	window_park_emptysub,
	window_park_emptysub,
	window_park_emptysub,
	window_park_emptysub,
	window_park_emptysub,
	window_park_emptysub,
	window_park_emptysub,
	window_park_emptysub,
	window_park_emptysub,
	window_park_emptysub,
	window_park_emptysub,
	window_park_objective_invalidate,
	window_park_objective_paint,
	window_park_emptysub
};

static uint32 window_park_awards_events[] = {
	window_park_emptysub,
	window_park_awards_mouseup,
	window_park_awards_resize,
	window_park_emptysub,
	window_park_emptysub,
	window_park_emptysub,
	window_park_awards_update,
	window_park_emptysub,
	window_park_emptysub,
	window_park_emptysub,
	window_park_emptysub,
	window_park_emptysub,
	window_park_emptysub,
	window_park_emptysub,
	window_park_emptysub,
	window_park_emptysub,
	window_park_emptysub,
	window_park_emptysub,
	window_park_emptysub,
	window_park_emptysub,
	window_park_emptysub,
	window_park_emptysub,
	window_park_emptysub,
	window_park_emptysub,
	window_park_emptysub,
	window_park_awards_invalidate,
	window_park_awards_paint,
	window_park_emptysub
};

static uint32 *window_park_page_events[] = {
	window_park_entrance_events,
	window_park_rating_events,
	window_park_guests_events,
	window_park_price_events,
	window_park_stats_events,
	window_park_objective_events,
	window_park_awards_events
};

#pragma endregion

#pragma region Enabled widgets

static uint32 window_park_page_enabled_widgets[] = {
	(1 << WIDX_CLOSE) |
	(1 << WIDX_TAB_1) |
	(1 << WIDX_TAB_2) |
	(1 << WIDX_TAB_3) |
	(1 << WIDX_TAB_4) |
	(1 << WIDX_TAB_5) |
	(1 << WIDX_TAB_6) |
	(1 << WIDX_TAB_7) |
	(1 << WIDX_OPEN_OR_CLOSE) |
	(1 << WIDX_BUY_LAND_RIGHTS) |
	(1 << WIDX_BUY_CONSTRUCTION_RIGHTS) |
	(1 << WIDX_LOCATE) |
	(1 << WIDX_RENAME),

	(1 << WIDX_CLOSE) |
	(1 << WIDX_TAB_1) |
	(1 << WIDX_TAB_2) |
	(1 << WIDX_TAB_3) |
	(1 << WIDX_TAB_4) |
	(1 << WIDX_TAB_5) |
	(1 << WIDX_TAB_6) |
	(1 << WIDX_TAB_7),

	(1 << WIDX_CLOSE) |
	(1 << WIDX_TAB_1) |
	(1 << WIDX_TAB_2) |
	(1 << WIDX_TAB_3) |
	(1 << WIDX_TAB_4) |
	(1 << WIDX_TAB_5) |
	(1 << WIDX_TAB_6) |
	(1 << WIDX_TAB_7),

	(1 << WIDX_CLOSE) |
	(1 << WIDX_TAB_1) |
	(1 << WIDX_TAB_2) |
	(1 << WIDX_TAB_3) |
	(1 << WIDX_TAB_4) |
	(1 << WIDX_TAB_5) |
	(1 << WIDX_TAB_6) |
	(1 << WIDX_TAB_7) |
	(1 << WIDX_INCREASE_PRICE) | 
	(1 << WIDX_DECREASE_PRICE),

	(1 << WIDX_CLOSE) |
	(1 << WIDX_TAB_1) |
	(1 << WIDX_TAB_2) |
	(1 << WIDX_TAB_3) |
	(1 << WIDX_TAB_4) |
	(1 << WIDX_TAB_5) |
	(1 << WIDX_TAB_6) |
	(1 << WIDX_TAB_7),

	(1 << WIDX_CLOSE) |
	(1 << WIDX_TAB_1) |
	(1 << WIDX_TAB_2) |
	(1 << WIDX_TAB_3) |
	(1 << WIDX_TAB_4) |
	(1 << WIDX_TAB_5) |
	(1 << WIDX_TAB_6) |
	(1 << WIDX_TAB_7) |
	(1 << WIDX_ENTER_NAME),

	(1 << WIDX_CLOSE) |
	(1 << WIDX_TAB_1) |
	(1 << WIDX_TAB_2) |
	(1 << WIDX_TAB_3) |
	(1 << WIDX_TAB_4) |
	(1 << WIDX_TAB_5) |
	(1 << WIDX_TAB_6) |
	(1 << WIDX_TAB_7)
};

#pragma endregion

static void window_park_init_viewport(rct_window *w);
static void window_park_scroll_to_viewport(rct_window *w);
static void window_park_set_page(rct_window *w, int page);
static void window_park_anchor_border_widgets(rct_window *w);
static void window_park_align_tabs(rct_window *w);
static void window_park_set_pressed_tab(rct_window *w);
static void window_park_draw_tab_images(rct_drawpixelinfo *dpi, rct_window *w);
static void window_park_graph_draw_months(rct_drawpixelinfo *dpi, uint8 *history, int baseX, int baseY);
static void window_park_graph_draw_line_a(rct_drawpixelinfo *dpi, uint8 *history, int baseX, int baseY);
static void window_park_graph_draw_line_b(rct_drawpixelinfo *dpi, uint8 *history, int baseX, int baseY);

/**
 * 
 *  rct2: 0x00667F11
 */
rct_window *window_park_open()
{
	rct_window* w;

	w = window_create_auto_pos(230, 174, window_park_entrance_events, WC_PARK_INFORMATION, 0x0400);
	w->widgets = window_park_entrance_widgets;
	w->enabled_widgets = window_park_page_enabled_widgets[WINDOW_PARK_PAGE_ENTRANCE];
	w->number = 0;
	w->page = WINDOW_PARK_PAGE_ENTRANCE;
	w->var_482 = 0;
	w->var_48E = 0;
	w->var_490 = -1;
	w->var_48C = -1;
	w->var_492 = 0;
	RCT2_CALLPROC_X(0x00667F8B, 0, 0, 0, 0, w, 0, 0);
	w->colours[0] = 1;
	w->colours[1] = 19;
	w->colours[2] = 19;

	return w;
}

#pragma region Entrance page

/**
 * 
 *  rct2: 0x00667C48
 */
void window_park_entrance_open()
{
	rct_window* window;

	window = window_bring_to_front_by_id(WC_PARK_INFORMATION, 0);
	if (window == NULL) {
		window = window_park_open();
		window->var_482 = -1;
		window->var_484 = -1;
	}

	window->page = WINDOW_PARK_PAGE_ENTRANCE;
	window_invalidate(window);
	window->widgets = window_park_entrance_widgets;
	window->enabled_widgets = window_park_page_enabled_widgets[WINDOW_PARK_PAGE_ENTRANCE];
	window->event_handlers = window_park_entrance_events;
	window->pressed_widgets = 0;
	window_init_scroll_widgets(window);
	window_park_init_viewport(window);
}

/**
 * 
 *  rct2: 0x0066860C
 */
static void window_park_entrance_close()
{
	rct_window *w;

	__asm mov w, esi

	if (RCT2_GLOBAL(0x009DE518, uint32) & (1 << 3))
		if (w->classification == RCT2_GLOBAL(RCT2_ADDRESS_TOOL_WINDOWCLASS, rct_windowclass) && w->number == RCT2_GLOBAL(RCT2_ADDRESS_TOOL_WINDOWNUMBER, rct_windownumber))
			tool_cancel();
}

/**
 *
 *  rct2: 0x0066817C
 */
static void window_park_entrance_mouseup()
{
	short widgetIndex;
	rct_window *w;

	__asm mov widgetIndex, dx
	__asm mov w, esi

	switch (widgetIndex) {
	case WIDX_CLOSE:
		window_close(w);
		break;
	case WIDX_TAB_1:
	case WIDX_TAB_2:
	case WIDX_TAB_3:
	case WIDX_TAB_4:
	case WIDX_TAB_5:
	case WIDX_TAB_6:
	case WIDX_TAB_7:
		window_park_set_page(w, widgetIndex - WIDX_TAB_1);
		break;
	case WIDX_BUY_LAND_RIGHTS:
		RCT2_CALLPROC_X(0x006682F7, 0, 0, 0, widgetIndex, w, 0, 0);
		break;
	case WIDX_BUY_CONSTRUCTION_RIGHTS:
		RCT2_CALLPROC_X(0x00668393, 0, 0, 0, widgetIndex, w, 0, 0);
		break;
	case WIDX_LOCATE:
		window_park_scroll_to_viewport(w);
		break;
	case WIDX_RENAME:
		RCT2_GLOBAL(0x013CE962, uint32) = RCT2_GLOBAL(0x013573D8, uint32);
		window_show_textinput(w, WIDX_RENAME, STR_PARK_NAME, STR_ENTER_PARK_NAME, RCT2_GLOBAL(0x013573D4, uint32));
		break;
	}
}

/**
 *
 *  rct2: 0x00668637
 */
static void window_park_entrance_resize()
{
	rct_window *w;

	__asm mov w, esi

	w->flags |= WF_RESIZABLE;
	window_set_resize(w, 230, 174 + 9, 230 * 3, (274 + 9) * 3);
	window_park_init_viewport(w);
}

/**
 *
 *  rct2: 0x006681BF
 */
static void window_park_entrance_mousedown()
{
	short widgetIndex;
	rct_window *w;
	rct_widget *widget;

	__asm mov widgetIndex, dx
	__asm mov w, esi
	__asm mov widget, edi

	if (widgetIndex == WIDX_OPEN_OR_CLOSE) {
		gDropdownItemsFormat[0] = 1142;
		gDropdownItemsFormat[1] = 1142;
		gDropdownItemsArgs[0] = STR_CLOSE_PARK;
		gDropdownItemsArgs[1] = STR_OPEN_PARK;
		window_dropdown_show_text(
			w->x + widget->left,
			w->y + widget->top,
			widget->bottom - widget->top + 1,
			w->colours[1],
			0,
			2
		);

		if (park_is_open()) {
			RCT2_GLOBAL(0x009DEBA2, sint16) = 0;
			gDropdownItemsChecked |= (1 << 1);
		} else {
			RCT2_GLOBAL(0x009DEBA2, sint16) = 1;
			gDropdownItemsChecked |= (1 << 0);
		}
	}
}

/**
 * 
 *  rct2: 0x006682B8
 */
static void window_park_entrance_dropdown()
{
	short widgetIndex, dropdownIndex;

	__asm mov dropdownIndex, ax
	__asm mov widgetIndex, dx

	if (widgetIndex == WIDX_OPEN_OR_CLOSE) {
		if (dropdownIndex == -1)
			dropdownIndex = RCT2_GLOBAL(0x009DEBA2, sint16);
		if (dropdownIndex != 0) {
			dropdownIndex &= 0x00FF;
			dropdownIndex |= 0x0100;
<<<<<<< HEAD
			RCT2_GLOBAL(RCT2_ADDRESS_GAME_COMMAND_ERROR_STRING_ID, uint16) = STR_CANT_CLOSE_PARK;
		} else {
			dropdownIndex &= 0x00FF;
			RCT2_GLOBAL(RCT2_ADDRESS_GAME_COMMAND_ERROR_STRING_ID, uint16) = STR_CANT_OPEN_PARK;
=======
			RCT2_GLOBAL(RCT2_ADDRESS_GAME_COMMAND_ERROR_TITLE, uint16) = 1724;
		} else {
			dropdownIndex &= 0x00FF;
			RCT2_GLOBAL(RCT2_ADDRESS_GAME_COMMAND_ERROR_TITLE, uint16) = 1723;
>>>>>>> 34a18632
		}
		game_do_command(0, 1, 0, dropdownIndex, 34, 0, 0);
	}
}

/**
 * 
 *  rct2: 0x006686B5
 */
static void window_park_entrance_update()
{
	rct_window *w;

	__asm mov w, esi

	w->var_48E++;
	window_invalidate_by_id(w->classification, 1179);
}

/**
 * 
 *  rct2: 0x006681D1
 */
static void window_park_entrance_toolupdate()
{
	int x, y;
	short widgetIndex;
	rct_window *w, *mainWindow;

	__asm mov x, eax
	__asm mov y, ebx
	__asm mov widgetIndex, dx
	__asm mov w, esi

	if (widgetIndex == WIDX_BUY_LAND_RIGHTS || widgetIndex == SPR_BUY_CONSTRUCTION_RIGHTS) {
		RCT2_CALLPROC_X(0x0068AAE1, x, y, 0, 0, w, 0, 0);
		RCT2_GLOBAL(RCT2_ADDRESS_MAP_SELECTION_FLAGS, uint16) &= ~1;
		screen_pos_to_map_pos(&x, &y);
		if (x != SPRITE_LOCATION_NULL) {
			RCT2_GLOBAL(RCT2_ADDRESS_MAP_SELECTION_FLAGS, uint16) |= 1;
			RCT2_GLOBAL(RCT2_ADDRESS_MAP_SELECTION_TYPE, uint16) = 4;
			RCT2_GLOBAL(RCT2_ADDRESS_MAP_SELECTION_A_X, uint16) = x;
			RCT2_GLOBAL(RCT2_ADDRESS_MAP_SELECTION_B_X, uint16) = x;
			RCT2_GLOBAL(RCT2_ADDRESS_MAP_SELECTION_A_Y, uint16) = y;
			RCT2_GLOBAL(RCT2_ADDRESS_MAP_SELECTION_B_Y, uint16) = y;
			RCT2_CALLPROC_X(0x0068AAE1, x, y, 0, 0, w, 0, 0);
		}
	}
}

/**
 * 
 *  rct2: 0x006681E6
 */
static void window_park_entrance_tooldown()
{
	short x, y, widgetIndex;
	rct_window *w, *mainWindow;

	__asm mov x, ax
	__asm mov y, bx
	__asm mov widgetIndex, dx
	__asm mov w, esi

	RCT2_CALLPROC_X(0x006681E6, x, y, 0, widgetIndex, w, 0, 0);
}

/**
 * 
 *  rct2: 0x006681FB
 */
static void window_park_entrance_tooldrag()
{
	short x, y, widgetIndex;
	rct_window *w, *mainWindow;

	__asm mov x, ax
	__asm mov y, bx
	__asm mov widgetIndex, dx
	__asm mov w, esi

	RCT2_CALLPROC_X(0x006681FB, x, y, 0, widgetIndex, w, 0, 0);
}

/**
 * 
 *  rct2: 0x0066822A
 */
static void window_park_entrance_toolabort()
{
	short widgetIndex;
	rct_window *w, *mainWindow;

	__asm mov widgetIndex, dx
	__asm mov w, esi

	if (widgetIndex == WIDX_BUY_LAND_RIGHTS) {
		hide_gridlines();
		hide_land_rights();
	} else if (widgetIndex == WIDX_BUY_CONSTRUCTION_RIGHTS) {
		hide_gridlines();
		hide_construction_rights();
	}
}

/**
 * 
 *  rct2: 0x0066848B
 */
static void window_park_entrance_textinput()
{
	uint8 result;
	short widgetIndex;
	rct_window *w;
	char *text;

	__asm mov result, cl
	__asm mov widgetIndex, dx
	__asm mov w, esi
	__asm mov text, edi

	if (widgetIndex == WIDX_RENAME) {
		if (result) {
<<<<<<< HEAD
			RCT2_GLOBAL(RCT2_ADDRESS_GAME_COMMAND_ERROR_STRING_ID, uint16) = STR_CANT_RENAME_PARK;
			RCT2_CALLPROC_X(0x006677F2, 1, 1, 0, *((int*)(text + 0)), '!', *((int*)(text + 8)), *((int*)(text + 4)));
			RCT2_CALLPROC_X(0x006677F2, 2, 1, 0, *((int*)(text + 12)), '!', *((int*)(text + 20)), *((int*)(text + 16)));
			RCT2_CALLPROC_X(0x006677F2, 0, 1, 0, *((int*)(text + 24)), '!', *((int*)(text + 32)), *((int*)(text + 28)));
=======
			RCT2_GLOBAL(RCT2_ADDRESS_GAME_COMMAND_ERROR_TITLE, uint16) = STR_CANT_RENAME_PARK;
			game_do_command(1, 1, 0, *((int*)(text + 0)), 33, *((int*)(text + 8)), *((int*)(text + 4)));
			game_do_command(2, 1, 0, *((int*)(text + 12)), 33, *((int*)(text + 20)), *((int*)(text + 16)));
			game_do_command(0, 1, 0, *((int*)(text + 24)), 33, *((int*)(text + 32)), *((int*)(text + 28)));
>>>>>>> 34a18632
		}
	}
}

/**
 * 
 *  rct2: 0x00667FDC
 */
static void window_park_entrance_invalidate()
{
	int i;
	rct_window *w;

	__asm mov w, esi

	w->widgets = window_park_page_widgets[w->page];
	window_init_scroll_widgets(w);

	window_park_set_pressed_tab(w);

	// Set open / close park button state
	RCT2_GLOBAL(0x013CE952, uint16) = RCT2_GLOBAL(0x013573D4, uint16);
	RCT2_GLOBAL(0x013CE952 + 2, uint32) = RCT2_GLOBAL(0x013573D8, uint32);
	window_park_entrance_widgets[WIDX_OPEN_OR_CLOSE].image = park_is_open() ? SPR_OPEN : SPR_CLOSED;

	// Only allow closing of park for guest / rating objective
	if (RCT2_GLOBAL(RCT2_ADDRESS_OBJECTIVE_TYPE, uint8) == OBJECTIVE_GUESTS_AND_RATING)
		w->disabled_widgets |= (1 << WIDX_OPEN_OR_CLOSE);

	window_park_align_tabs(w);
	window_park_anchor_border_widgets(w);

	// Anchor entrance page specific widgets
	window_park_entrance_widgets[WIDX_VIEWPORT].right = w->width - 26;
	window_park_entrance_widgets[WIDX_VIEWPORT].bottom = w->height - 14;
	window_park_entrance_widgets[WIDX_STATUS].right = w->width - 26;
	window_park_entrance_widgets[WIDX_STATUS].top = w->height - 13;
	window_park_entrance_widgets[WIDX_STATUS].bottom = w->height - 3;
	for (i = WIDX_OPEN_OR_CLOSE; i <= WIDX_RENAME; i++) {
		window_park_entrance_widgets[i].left = w->width - 25;
		window_park_entrance_widgets[i].right = w->width - 2;
	}

	// Only allow closing of park and purchase of land when there is money
	if (RCT2_GLOBAL(RCT2_ADDRESS_GAME_FLAGS, uint32) & GAME_FLAGS_NO_MONEY) {
		window_park_entrance_widgets[WIDX_OPEN_OR_CLOSE].type = WWT_EMPTY;
		window_park_entrance_widgets[WIDX_BUY_LAND_RIGHTS].type = WWT_EMPTY;
		window_park_entrance_widgets[WIDX_BUY_CONSTRUCTION_RIGHTS].type = WWT_EMPTY;
	} else {
		window_park_entrance_widgets[WIDX_OPEN_OR_CLOSE].type = WWT_FLATBTN;
		window_park_entrance_widgets[WIDX_BUY_LAND_RIGHTS].type = WWT_FLATBTN;
		window_park_entrance_widgets[WIDX_BUY_CONSTRUCTION_RIGHTS].type = WWT_FLATBTN;
	}
}

/**
 * 
 *  rct2: 0x006680D0
 */
static void window_park_entrance_paint()
{
	int i, x, y;
	rct_window *w;
	rct_drawpixelinfo *dpi;
	rct_widget *labelWidget;

	__asm mov w, esi
	__asm mov dpi, edi

	window_draw_widgets(w, dpi);
	window_park_draw_tab_images(dpi, w);

	// Draw viewport
	if (w->viewport != NULL) {
		window_draw_viewport(dpi, w);
		if (w->viewport->flags & VIEWPORT_FLAG_SOUND_ON)
			gfx_draw_sprite(dpi, SPR_HEARING_VIEWPORT, w->x + 2, w->y + 2);
	}

	// Draw park closed / open label
	RCT2_GLOBAL(0x013CE952, uint16) = park_is_open() ? STR_PARK_OPEN : STR_PARK_CLOSED;

	labelWidget = &window_park_entrance_widgets[WIDX_STATUS];
	gfx_draw_string_centred_clipped(
		dpi,
		1191,
		0x013CE952,
		0,
		w->x + (labelWidget->left + labelWidget->right) / 2,
		w->y + labelWidget->top,
		labelWidget->right - labelWidget->left
	);
}

/**
 * 
 *  rct2: 0x00669B55
 */
static void window_park_init_viewport(rct_window *w)
{
	int i, x, y, z, r, xy, zr, viewportFlags;
	rct_viewport *viewport;
	rct_widget *viewportWidget;

	if (w->page != WINDOW_PARK_PAGE_ENTRANCE)
		return;

	for (i = 0; i < 4; i++) {
		if (RCT2_ADDRESS(RCT2_ADDRESS_PARK_ENTRANCE_X, uint16)[i] != SPRITE_LOCATION_NULL) {
			x = RCT2_ADDRESS(RCT2_ADDRESS_PARK_ENTRANCE_X, uint16)[i] + 16;
			y = RCT2_ADDRESS(RCT2_ADDRESS_PARK_ENTRANCE_Y, uint16)[i] + 16;
			z = RCT2_ADDRESS(RCT2_ADDRESS_PARK_ENTRANCE_Z, uint16)[i] + 32;
			r = RCT2_GLOBAL(RCT2_ADDRESS_CURRENT_ROTATION, uint8);

			xy = 0x40000000 | (y << 16) | x;
			zr = (z << 16) | (r << 8);
			break;
		}
	}

	if (w->viewport == NULL) {
		viewportFlags = (RCT2_GLOBAL(RCT2_ADDRESS_CONFIG_FLAGS, uint8) & CONFIG_FLAG_ALWAYS_SHOW_GRIDLINES) ? VIEWPORT_FLAG_GRIDLINES : 0;
	} else {
		// if (w->var_482 == x && w->var_484 == y && w->var_486 == z && (uint16)w->var_488 >> 8 == r)
		//	return;

		viewport = w->viewport;
		w->viewport = NULL;
		viewportFlags = viewport->flags;
		viewport->width = 0;
		viewport_update_pointers();
	}

	// Call invalidate event
	RCT2_CALLPROC_X(w->event_handlers[WE_INVALIDATE], 0, 0, 0, 0, w, 0, 0);

	w->var_482 = x;
	w->var_484 = y;
	w->var_486 = z;
	w->var_488 = r << 8;

	if (zr != 0xFFFF) {
		// Create viewport
		if (w->viewport == NULL) {
			viewportWidget = &window_park_entrance_widgets[WIDX_VIEWPORT];
			viewport_create(
				w,
				w->x + viewportWidget->left + 1,
				w->y + viewportWidget->top + 1,
				(viewportWidget->right - viewportWidget->left) - 2,
				(viewportWidget->bottom - viewportWidget->top) - 2,
				zr,
				xy
			);
			w->flags |= (1 << 2);
			window_invalidate(w);
		}
	}

	if (w->viewport != NULL)
		w->viewport->flags = viewportFlags;
	window_invalidate(w);
}

static void window_park_scroll_to_viewport(rct_window *w)
{
	int x, y, z;
	rct_window *mainWindow;

	if (w->viewport == NULL || *((sint32*)&w->var_482) == -1)
		return;

	if (*((uint32*)&w->var_486) & 0x80000000) {
		rct_sprite *sprite = &(RCT2_ADDRESS(RCT2_ADDRESS_SPRITE_LIST, rct_sprite)[w->var_482]);
		x = sprite->unknown.x;
		y = sprite->unknown.y;
		z = sprite->unknown.z;
	} else {
		x = w->var_482;
		y = w->var_484;
		z = w->var_486;
	}

	mainWindow = window_get_main();
	if (mainWindow != NULL)
		window_scroll_to_location(mainWindow, x, y, z);
}

#pragma endregion

#pragma region Rating page

/**
 *
 *  rct2: 0x00668A06
 */
static void window_park_rating_mouseup()
{
	short widgetIndex;
	rct_window *w;

	__asm mov widgetIndex, dx
	__asm mov w, esi

	if (widgetIndex == WIDX_CLOSE)
		window_close(w);
	else if (widgetIndex >= WIDX_TAB_1 && widgetIndex <= WIDX_TAB_7)
		window_park_set_page(w, widgetIndex - WIDX_TAB_1);
}

/**
 *
 *  rct2: 0x00668A36
 */
static void window_park_rating_resize()
{
	rct_window *w;

	__asm mov w, esi

	window_set_resize(w, 230, 182, 230, 182);
}

/**
 *
 *  rct2: 0x00668A21
 */
static void window_park_rating_update()
{
	rct_window *w;

	__asm mov w, esi

	w->var_48E++;
	widget_invalidate(w->classification, w->number, WIDX_TAB_2);
}

/**
 *
 *  rct2: 0x006686CB
 */
static void window_park_rating_invalidate()
{
	int i;
	rct_window *w;
	rct_widget **widgets;

	__asm mov w, esi

	widgets = window_park_page_widgets[w->page];
	if (w->widgets != widgets) {
		w->widgets = widgets;
		window_init_scroll_widgets(w);
	}

	window_park_set_pressed_tab(w);

	RCT2_GLOBAL(0x013CE952, uint16) = RCT2_GLOBAL(0x013573D4, uint16);
	RCT2_GLOBAL(0x013CE952 + 2, uint32) = RCT2_GLOBAL(0x013573D8, uint32);

	window_park_align_tabs(w);
	window_park_anchor_border_widgets(w);
}

/**
 *
 *  rct2: 0x0066875D
 */
static void window_park_rating_paint()
{
	int x, y;
	rct_window *w;
	rct_drawpixelinfo *dpi;
	rct_widget *widget;
	uint8 *history;

	__asm mov w, esi
	__asm mov dpi, edi

	window_draw_widgets(w, dpi);
	window_park_draw_tab_images(dpi, w);

	x = w->x;
	y = w->y;
	widget = &window_park_rating_widgets[WIDX_PAGE_BACKGROUND];

	// Current value
	gfx_draw_string_left(dpi, STR_PARK_RATING_LABEL, RCT2_ADDRESS_CURRENT_PARK_RATING, 0, x + widget->left + 3, y + widget->top + 2);

	// Graph border
	gfx_fill_rect_inset(dpi, x + widget->left + 4, y + widget->top + 15, x + widget->right - 4, y + widget->bottom - 4, w->colours[1], 0x30);

	// Graph
	x += widget->left + 22;
	y += widget->top + 26;

	history = RCT2_ADDRESS(RCT2_ADDRESS_PARK_RATING_HISTORY, uint8);
	window_park_graph_draw_months(dpi, history, x, y);
	window_park_graph_draw_line_a(dpi, history, x, y);
	window_park_graph_draw_line_b(dpi, history, x, y);
}

#pragma endregion

#pragma region Guests page

/**
 *
 *  rct2: 0x00668DEB
 */
static void window_park_guests_mouseup()
{
	short widgetIndex;
	rct_window *w;

	__asm mov widgetIndex, dx
	__asm mov w, esi

	if (widgetIndex == WIDX_CLOSE)
		window_close(w);
	else if (widgetIndex >= WIDX_TAB_1 && widgetIndex <= WIDX_TAB_7)
		window_park_set_page(w, widgetIndex - WIDX_TAB_1);
}

/**
 *
 *  rct2: 0x00668E33
 */
static void window_park_guests_resize()
{
	rct_window *w;

	__asm mov w, esi

	window_set_resize(w, 230, 182, 230, 182);
}

/**
 *
 *  rct2: 0x00668E06
 */
static void window_park_guests_update()
{
	rct_window *w;

	__asm mov w, esi

	w->var_48E++;
	w->var_492 = (w->var_492 + 1) % 24;
	widget_invalidate(w->classification, w->number, WIDX_TAB_3);
}

/**
 *
 *  rct2: 0x00668AB0
 */
static void window_park_guests_invalidate()
{
	int i;
	rct_window *w;
	rct_widget **widgets;

	__asm mov w, esi

	widgets = window_park_page_widgets[w->page];
	if (w->widgets != widgets) {
		w->widgets = widgets;
		window_init_scroll_widgets(w);
	}

	window_park_set_pressed_tab(w);

	RCT2_GLOBAL(0x013CE952, uint16) = RCT2_GLOBAL(0x013573D4, uint16);
	RCT2_GLOBAL(0x013CE952 + 2, uint32) = RCT2_GLOBAL(0x013573D8, uint32);

	window_park_align_tabs(w);
	window_park_anchor_border_widgets(w);
}

/**
 *
 *  rct2: 0x00668B42
 */
static void window_park_guests_paint()
{
	int x, y;
	rct_window *w;
	rct_drawpixelinfo *dpi;
	rct_widget *widget;
	uint8 *history;

	__asm mov w, esi
	__asm mov dpi, edi

	window_draw_widgets(w, dpi);
	window_park_draw_tab_images(dpi, w);

	x = w->x;
	y = w->y;
	widget = &window_park_guests_widgets[WIDX_PAGE_BACKGROUND];

	// Current value
	gfx_draw_string_left(dpi, STR_GUESTS_IN_PARK_LABEL, RCT2_ADDRESS_GUESTS_IN_PARK, 0, x + widget->left + 3, y + widget->top + 2);

	// Graph border
	gfx_fill_rect_inset(dpi, x + widget->left + 4, y + widget->top + 15, x + widget->right - 4, y + widget->bottom - 4, w->colours[1], 0x30);

	// Graph
	x += widget->left + 22;
	y += widget->top + 26;

	history = RCT2_ADDRESS(RCT2_ADDRESS_GUESTS_IN_PARK_HISTORY, uint8);
	window_park_graph_draw_months(dpi, history, x, y);
	window_park_graph_draw_line_a(dpi, history, x, y);
	window_park_graph_draw_line_b(dpi, history, x, y);
}

#pragma endregion

#pragma region Price page

/**
 *
 *  rct2: 0x00669011
 */
static void window_park_price_mouseup()
{
	short widgetIndex;
	rct_window *w;

	__asm mov widgetIndex, dx
	__asm mov w, esi

	if (widgetIndex == WIDX_CLOSE)
		window_close(w);
	else if (widgetIndex >= WIDX_TAB_1 && widgetIndex <= WIDX_TAB_7)
		window_park_set_page(w, widgetIndex - WIDX_TAB_1);
}

/**
 *
 *  rct2: 0x0066908C
 */
static void window_park_price_resize()
{
	rct_window *w;

	__asm mov w, esi

	window_set_resize(w, 230, 124, 230, 124);
}

/**
 *
 *  rct2: 0x0066902C
 */
static void window_park_price_mousedown()
{
	int newFee;
	short widgetIndex;
	rct_window *w;

	__asm mov widgetIndex, dx
	__asm mov w, esi

	switch (widgetIndex) {
	case WIDX_CLOSE:
		window_close(w);
		break;
	case WIDX_TAB_1:
	case WIDX_TAB_2:
	case WIDX_TAB_3:
	case WIDX_TAB_4:
	case WIDX_TAB_5:
	case WIDX_TAB_6:
	case WIDX_TAB_7:
		window_park_set_page(w, widgetIndex - WIDX_TAB_1);
		break;
	case WIDX_INCREASE_PRICE:
		newFee = min(1000, RCT2_GLOBAL(RCT2_ADDRESS_PARK_ENTRANCE_FEE, uint16) + 10);
		game_do_command(0, 1, 0, 0, 39, newFee, 0);
		break;
	case WIDX_DECREASE_PRICE:
		newFee = max(0, RCT2_GLOBAL(RCT2_ADDRESS_PARK_ENTRANCE_FEE, uint16) - 10);
		game_do_command(0, 1, 0, 0, 39, newFee, 0);
		break;
	}
}

/**
 *
 *  rct2: 0x00669077
 */
static void window_park_price_update()
{
	rct_window *w;

	__asm mov w, esi

	w->var_48E++;
	widget_invalidate(w->classification, w->number, WIDX_TAB_4);
}

/**
 *
 *  rct2: 0x00668EAD
 */
static void window_park_price_invalidate()
{
	int i;
	rct_window *w;
	rct_widget **widgets;

	__asm mov w, esi

	widgets = window_park_page_widgets[w->page];
	if (w->widgets != widgets) {
		w->widgets = widgets;
		window_init_scroll_widgets(w);
	}

	window_park_set_pressed_tab(w);

	RCT2_GLOBAL(0x013CE952, uint16) = RCT2_GLOBAL(0x013573D4, uint16);
	RCT2_GLOBAL(0x013CE952 + 2, uint32) = RCT2_GLOBAL(0x013573D8, uint32);

	if (RCT2_GLOBAL(RCT2_ADDRESS_GAME_FLAGS, uint32) & GAME_FLAGS_PARK_FREE_ENTRY) {
		window_park_price_widgets[WIDX_PRICE].type = WWT_12;
		window_park_price_widgets[WIDX_INCREASE_PRICE].type = WWT_EMPTY;
		window_park_price_widgets[WIDX_DECREASE_PRICE].type = WWT_EMPTY;
	} else {
		window_park_price_widgets[WIDX_PRICE].type = WWT_15;
		window_park_price_widgets[WIDX_INCREASE_PRICE].type = WWT_DROPDOWN_BUTTON;
		window_park_price_widgets[WIDX_DECREASE_PRICE].type = WWT_DROPDOWN_BUTTON;
	}

	RCT2_GLOBAL(0x013CE952 + 6, uint32) = RCT2_GLOBAL(RCT2_ADDRESS_PARK_ENTRANCE_FEE, uint16);
	window_park_price_widgets[WIDX_PRICE].image = RCT2_GLOBAL(RCT2_ADDRESS_PARK_ENTRANCE_FEE, uint16) == 0 ? STR_FREE : 1429;

	window_park_align_tabs(w);
	window_park_anchor_border_widgets(w);
}

/**
 *
 *  rct2: 0x00668F99
 */
static void window_park_price_paint()
{
	int x, y;
	rct_window *w;
	rct_drawpixelinfo *dpi;

	__asm mov w, esi
	__asm mov dpi, edi

	window_draw_widgets(w, dpi);
	window_park_draw_tab_images(dpi, w);

	x = w->x + window_park_price_widgets[WIDX_PAGE_BACKGROUND].left + 4;
	y = w->y + window_park_price_widgets[WIDX_PAGE_BACKGROUND].top + 30;

	gfx_draw_string_left(dpi, STR_TOTAL_ADMISSIONS, RCT2_ADDRESS_TOTAL_ADMISSIONS, 0, x, y);
	y += 10;
	gfx_draw_string_left(dpi, STR_INCOME_FROM_ADMISSIONS, RCT2_ADDRESS_INCOME_FROM_ADMISSIONS, 0, x, y);
}

#pragma endregion

#pragma region Stats page

/**
 *
 *  rct2: 0x0066928C
 */
static void window_park_stats_mouseup()
{
	short widgetIndex;
	rct_window *w;

	__asm mov widgetIndex, dx
	__asm mov w, esi

	if (widgetIndex == WIDX_CLOSE)
		window_close(w);
	else if (widgetIndex >= WIDX_TAB_1 && widgetIndex <= WIDX_TAB_7)
		window_park_set_page(w, widgetIndex - WIDX_TAB_1);
}

/**
 *
 *  rct2: 0x00669338
 */
static void window_park_stats_resize()
{
	rct_window *w;

	__asm mov w, esi

	window_set_resize(w, 230, 109, 230, 109);
}

/**
 *
 *  rct2: 0x006692A8
 */
static void window_park_stats_update()
{
	int i;
	rct_window *w;

	__asm mov w, esi

	w->var_48E++;
	widget_invalidate(w->classification, w->number, WIDX_TAB_5);

	// Invalidate ride count if changed
	i = ride_get_count();
	if (w->var_490 != i) {
		w->var_490 = i;
		widget_invalidate(w->classification, w->number, WIDX_PAGE_BACKGROUND);
	}

	// Invalidate number of staff if changed
	i = peep_get_staff_count();
	if (w->var_48C != i) {
		w->var_48C = i;
		widget_invalidate(w->classification, w->number, WIDX_PAGE_BACKGROUND);
	}
}

/**
 *
 *  rct2: 0x00669106
 */
static void window_park_stats_invalidate()
{
	int i;
	rct_window *w;
	rct_widget **widgets;

	__asm mov w, esi

	widgets = window_park_page_widgets[w->page];
	if (w->widgets != widgets) {
		w->widgets = widgets;
		window_init_scroll_widgets(w);
	}

	window_park_set_pressed_tab(w);

	RCT2_GLOBAL(0x013CE952, uint16) = RCT2_GLOBAL(0x013573D4, uint16);
	RCT2_GLOBAL(0x013CE952 + 2, uint32) = RCT2_GLOBAL(0x013573D8, uint32);

	window_park_align_tabs(w);
	window_park_anchor_border_widgets(w);
}

/**
 *
 *  rct2: 0x00669198
 */
static void window_park_stats_paint()
{
	int x, y, parkSize, stringIndex;
	rct_window *w;
	rct_drawpixelinfo *dpi;
	rct_award *award;

	__asm mov w, esi
	__asm mov dpi, edi

	window_draw_widgets(w, dpi);
	window_park_draw_tab_images(dpi, w);

	x = w->x + window_park_awards_widgets[WIDX_PAGE_BACKGROUND].left + 4;
	y = w->y + window_park_awards_widgets[WIDX_PAGE_BACKGROUND].top + 4;

	// Draw park size
	parkSize = RCT2_GLOBAL(0x013580EA, sint16) * 10;
	stringIndex = STR_PARK_SIZE_METRIC_LABEL;
	if (!RCT2_GLOBAL(RCT2_ADDRESS_CONFIG_METRIC, uint8)) {
		stringIndex = STR_PARK_SIZE_IMPERIAL_LABEL;
		parkSize = squaredmetres_to_squaredfeet(parkSize);
	}
	RCT2_GLOBAL(0x013CE952, uint32) = parkSize;
	gfx_draw_string_left(dpi, stringIndex, 0x013CE952, 0, x, y);
	y += 10;

	// Draw number of rides / attractions
	if (w->var_490 != -1) {
		RCT2_GLOBAL(0x013CE952, uint32) = w->var_490;
		gfx_draw_string_left(dpi, STR_NUMBER_OF_RIDES_LABEL, 0x013CE952, 0, x, y);
	}
	y += 10;

	// Draw number of staff
	if (w->var_48C != -1) {
		RCT2_GLOBAL(0x013CE952, uint32) = w->var_48C;
		gfx_draw_string_left(dpi, STR_STAFF_LABEL, 0x013CE952, 0, x, y);
	}
	y += 10;

	// Draw number of guests in park
	gfx_draw_string_left(dpi, STR_GUESTS_IN_PARK_LABEL, RCT2_ADDRESS_GUESTS_IN_PARK, 0, x, y);
}

#pragma endregion

#pragma region Objective page

/**
 * 
 *  rct2: 0x00667E57
 */
void window_park_objective_open()
{
	rct_window* window;

	window = window_bring_to_front_by_id(WC_PARK_INFORMATION, 0);
	if (window == NULL) {
		window = window_park_open();
		window->var_482 = -1;
		window->var_484 = -1;
	}

	if (RCT2_GLOBAL(0x009DE518, uint32) & (1 << 3))
		if (window->classification == RCT2_GLOBAL(RCT2_ADDRESS_TOOL_WINDOWCLASS, rct_windowclass) && window->number == RCT2_GLOBAL(RCT2_ADDRESS_TOOL_WINDOWNUMBER, rct_windownumber))
			tool_cancel();

	window->viewport = NULL;
	window->page = WINDOW_PARK_PAGE_OBJECTIVE;
	window_invalidate(window);
	window->widgets = window_park_objective_widgets;
	window->enabled_widgets = window_park_page_enabled_widgets[WINDOW_PARK_PAGE_OBJECTIVE];
	window->var_020 = 0;
	window->event_handlers = window_park_objective_events;
	window_init_scroll_widgets(window);
	window->x = RCT2_GLOBAL(RCT2_ADDRESS_SCREEN_WIDTH, sint16) / 2 - 115;
	window->y = RCT2_GLOBAL(RCT2_ADDRESS_SCREEN_HEIGHT, sint16) / 2 - 87;
	window_invalidate(window);
}

/**
 * 
 *  rct2: 0x006695AA
 */
static void window_park_objective_mouseup()
{
	int tabIndex;
	short widgetIndex;
	rct_window *w;

	__asm mov widgetIndex, dx
	__asm mov w, esi

	switch (widgetIndex) {
	case WIDX_CLOSE:
		window_close(w);
		break;
	case WIDX_TAB_1:
	case WIDX_TAB_2:
	case WIDX_TAB_3:
	case WIDX_TAB_4:
	case WIDX_TAB_5:
	case WIDX_TAB_6:
	case WIDX_TAB_7:
		window_park_set_page(w, widgetIndex - WIDX_TAB_1);
		break;
	case WIDX_ENTER_NAME:
		RCT2_CALLPROC_X(0x006EE308, 2791, 2792, 0, 0, 0, 0, 0);
		break;
	}
}

/**
 *
 *  rct2: 0x00669681
 */
static void window_park_objective_resize()
{
	rct_window *w;

	__asm mov w, esi

	window_set_resize(w, 230, 224, 230, 224);
}

/**
 * 
 *  rct2: 0x0066966C
 */
static void window_park_objective_update()
{
	rct_window *w;

	__asm mov w, esi

	w->var_48E++;
	widget_invalidate(w->classification, w->number, WIDX_TAB_6);
}

/**
 * 
 *  rct2: 0x006693B2
 */
static void window_park_objective_invalidate()
{
	int i;
	rct_window *w;

	__asm mov w, esi

	window_park_set_pressed_tab(w);

	// Set window title arguments
	*((short*)0x013CE952) = RCT2_GLOBAL(0x013573D4, uint16);
	*((short*)0x013CE954) = RCT2_GLOBAL(0x013573D8, uint32);

	// 
	if (RCT2_GLOBAL(RCT2_ADDRESS_GAME_FLAGS, uint32) & 0x02)
		window_park_objective_widgets[WIDX_ENTER_NAME].type = WWT_DROPDOWN_BUTTON;
	else
		window_park_objective_widgets[WIDX_ENTER_NAME].type = WWT_EMPTY;

	window_park_align_tabs(w);
	window_park_anchor_border_widgets(w);
}

/**
 * 
 *  rct2: 0x0066945C
 */
static void window_park_objective_paint()
{
	int i, x, y;
	rct_window *w;
	rct_drawpixelinfo *dpi;

	__asm mov w, esi
	__asm mov dpi, edi

	window_draw_widgets(w, dpi);
	window_park_draw_tab_images(dpi, w);

	// Scenario description
	x = w->x + window_park_objective_widgets[WIDX_PAGE_BACKGROUND].left + 4;
	y = w->y + window_park_objective_widgets[WIDX_PAGE_BACKGROUND].top + 7;
	strcpy((char*)0x009BC677, RCT2_ADDRESS(RCT2_ADDRESS_SCENARIO_DETAILS, char));
	*((short*)0x013CE952) = 3165;
	y += gfx_draw_string_left_wrapped(dpi, (void*)0x013CE952, x, y, 222, 1191, 0);
	y += 5;

	// Your objective:
	gfx_draw_string_left(dpi, 2384, NULL, 0, x, y);
	y += 10;

	// Objective
	*((short*)0x013CE952) = RCT2_GLOBAL(RCT2_ADDRESS_OBJECTIVE_NUM_GUESTS, uint16);
	*((short*)0x013CE954) = date_get_total_months(MONTH_OCTOBER, RCT2_GLOBAL(RCT2_ADDRESS_OBJECTIVE_YEAR, uint8));
	*((int*)0x013CE956) = RCT2_GLOBAL(RCT2_ADDRESS_OBJECTIVE_CURRENCY, sint32);

	gfx_draw_string_left_wrapped(dpi, (void*)0x013CE952, x, y, 221, 2385 + RCT2_GLOBAL(RCT2_ADDRESS_OBJECTIVE_TYPE, uint8), 0);
	y += 5;
	
	// Objective outcome
	if (RCT2_GLOBAL(RCT2_ADDRESS_COMPLETED_COMPANY_VALUE, uint32) != 0x80000000) {
		if (RCT2_GLOBAL(RCT2_ADDRESS_COMPLETED_COMPANY_VALUE, uint32) == 0x80000001) {
			// Objective failed
			gfx_draw_string_left_wrapped(dpi, NULL, x, y, 222, 2789, 0);
		} else {
			// Objective completed
			*((int*)0x013CE952) = RCT2_GLOBAL(RCT2_ADDRESS_COMPLETED_COMPANY_VALUE, uint32);
			gfx_draw_string_left_wrapped(dpi, (void*)0x013CE952, x, y, 222, 2788, 0);
		}
	}
}

#pragma endregion

#pragma region Awards page

/**
 *
 *  rct2: 0x00669851
 */
static void window_park_awards_mouseup()
{
	short widgetIndex;
	rct_window *w;

	__asm mov widgetIndex, dx
	__asm mov w, esi

	if (widgetIndex == WIDX_CLOSE)
		window_close(w);
	else if (widgetIndex >= WIDX_TAB_1 && widgetIndex <= WIDX_TAB_7)
		window_park_set_page(w, widgetIndex - WIDX_TAB_1);
}

/**
 *
 *  rct2: 0x00669882
 */
static void window_park_awards_resize()
{
	rct_window *w;

	__asm mov w, esi

	window_set_resize(w, 230, 182, 230, 182);
}

/**
 *
 *  rct2: 0x0066986D
 */
static void window_park_awards_update()
{
	rct_window *w;

	__asm mov w, esi

	w->var_48E++;
	window_invalidate_by_id(w->classification, 1179);
}

/**
 *
 *  rct2: 0x006696FB
 */
static void window_park_awards_invalidate()
{
	int i;
	rct_window *w;
	rct_widget **widgets;

	__asm mov w, esi

	widgets = window_park_page_widgets[w->page];
	if (w->widgets != widgets) {
		w->widgets = widgets;
		window_init_scroll_widgets(w);
	}

	window_park_set_pressed_tab(w);

	RCT2_GLOBAL(0x013CE952, uint16) = RCT2_GLOBAL(0x013573D4, uint16);
	RCT2_GLOBAL(0x013CE952 + 2, uint32) = RCT2_GLOBAL(0x013573D8, uint32);

	window_park_align_tabs(w);
	window_park_anchor_border_widgets(w);
}

/**
 *
 *  rct2: 0x0066978D
 */
static void window_park_awards_paint()
{
	int i, count, x, y;
	rct_window *w;
	rct_drawpixelinfo *dpi;
	rct_award *award;

	__asm mov w, esi
	__asm mov dpi, edi

	window_draw_widgets(w, dpi);
	window_park_draw_tab_images(dpi, w);

	x = w->x + window_park_awards_widgets[WIDX_PAGE_BACKGROUND].left + 4;
	y = w->y + window_park_awards_widgets[WIDX_PAGE_BACKGROUND].top + 4;

	count = 0;
	for (i = 0; i < 4; i++) {
		award = &RCT2_ADDRESS(RCT2_ADDRESS_AWARD_LIST, rct_award)[i];
		if (award->time == 0)
			continue;

		gfx_draw_sprite(dpi, SPR_AWARD_MOST_UNTIDY + award->type, x, y);
		gfx_draw_string_left_wrapped(dpi, STR_AWARD_MOST_UNTIDY, x + 34, y + 6, 180, 0, 0);

		y += 32;
		count++;
	}

	if (count == 0)
		gfx_draw_string_left(dpi, STR_NO_RECENT_AWARDS, 0, 0, x + 6, y + 6);
}

#pragma endregion

#pragma region Common

/**
 *
 *  rct2: 0x00668496
 */
static void window_park_set_page(rct_window *w, int page)
{
	int listen;

	if (RCT2_GLOBAL(0x009DE518, uint32) & (1 << 3))
		if (w->classification == RCT2_GLOBAL(RCT2_ADDRESS_TOOL_WINDOWCLASS, rct_windowclass) && w->number == RCT2_GLOBAL(RCT2_ADDRESS_TOOL_WINDOWNUMBER, rct_windownumber))
			tool_cancel();

	// Set listen only to viewport
	listen = 0;
	if (page == WINDOW_PARK_PAGE_ENTRANCE && w->page == WINDOW_PARK_PAGE_ENTRANCE && w->viewport != NULL && !(w->viewport->flags & VIEWPORT_FLAG_SOUND_ON))
		listen++;

	w->page = page;
	w->var_48E = 0;
	w->var_492 = 0;
	if (w->viewport != NULL) {
		w->viewport->width = 0;
		w->viewport = NULL;
	}

	w->enabled_widgets = window_park_page_enabled_widgets[page];
	w->var_020 = RCT2_GLOBAL(0x0097BAE0 + (page * 4), uint32);
	w->event_handlers = window_park_page_events[page];
	w->widgets = window_park_page_widgets[page];
	RCT2_CALLPROC_X(0x00667F8B, 0, 0, 0, 0, w, 0, 0);
	window_invalidate(w);

	RCT2_CALLPROC_X(w->event_handlers[WE_RESIZE], 0, 0, 0, 0, w, 0, 0);
	RCT2_CALLPROC_X(w->event_handlers[WE_INVALIDATE], 0, 0, 0, 0, w, 0, 0);
	if (listen != 0 && w->viewport != NULL)
		w->viewport->flags |= VIEWPORT_FLAG_SOUND_ON;
}

static void window_park_anchor_border_widgets(rct_window *w)
{
	w->widgets[WIDX_BACKGROUND].right = w->width - 1;
	w->widgets[WIDX_BACKGROUND].bottom = w->height - 1;
	w->widgets[WIDX_PAGE_BACKGROUND].right = w->width - 1;
	w->widgets[WIDX_PAGE_BACKGROUND].bottom = w->height - 1;
	w->widgets[WIDX_TITLE].right = w->width - 2;
	w->widgets[WIDX_CLOSE].left = w->width - 13;
	w->widgets[WIDX_CLOSE].right = w->width - 3;
}

static void window_park_align_tabs(rct_window *w)
{
	int i, x, tab_width;

	x = w->widgets[WIDX_TAB_1].left;
	tab_width = w->widgets[WIDX_TAB_1].right - w->widgets[WIDX_TAB_1].left;
	for (i = 0; i < 7; i++) {
		if (w->disabled_widgets & (1 << (WIDX_TAB_1 + i)))
			continue;
		w->widgets[WIDX_TAB_1 + i].left = x;
		w->widgets[WIDX_TAB_1 + i].right = x + tab_width;
		x += tab_width + 1;
	}
}

static void window_park_set_pressed_tab(rct_window *w)
{
	int i;
	for (i = 0; i < 7; i++)
		w->pressed_widgets &= ~(1 << (WIDX_TAB_1 + i));
	w->pressed_widgets |= 1 << (WIDX_TAB_1 + w->page);
}

static void window_park_draw_tab_images(rct_drawpixelinfo *dpi, rct_window *w)
{
	int sprite_idx;

	// Entrance tab
	if (!(w->disabled_widgets & (1 << WIDX_TAB_1)))
		gfx_draw_sprite(dpi, 5200, w->x + w->widgets[WIDX_TAB_1].left, w->y + w->widgets[WIDX_TAB_1].top);

	// Rating tab
	if (!(w->disabled_widgets & (1 << WIDX_TAB_2))) {
		sprite_idx = SPR_TAB_GRAPH_0;
		if (w->page == WINDOW_PARK_PAGE_RATING)
			sprite_idx += (w->var_48E / 8) % 8;
		gfx_draw_sprite(dpi, sprite_idx, w->x + w->widgets[WIDX_TAB_2].left, w->y + w->widgets[WIDX_TAB_2].top);
		gfx_draw_sprite(dpi, SPR_RATING_HIGH, w->x + w->widgets[WIDX_TAB_2].left + 7, w->y + w->widgets[WIDX_TAB_2].top + 1);
		gfx_draw_sprite(dpi, SPR_RATING_LOW, w->x + w->widgets[WIDX_TAB_2].left + 16, w->y + w->widgets[WIDX_TAB_2].top + 12);
	}

	// Guests tab
	if (!(w->disabled_widgets & (1 << WIDX_TAB_3))) {
		sprite_idx = SPR_TAB_GRAPH_0;
		if (w->page == WINDOW_PARK_PAGE_GUESTS)
			sprite_idx += (w->var_48E / 8) % 8;
		gfx_draw_sprite(dpi, sprite_idx, w->x + w->widgets[WIDX_TAB_3].left, w->y + w->widgets[WIDX_TAB_3].top);
		
		sprite_idx = *RCT2_GLOBAL(0x00982708, sint32*) + 1;
		if (w->page == WINDOW_PARK_PAGE_GUESTS)
			sprite_idx += w->var_492 & 0xFFFFFFFC;

		sprite_idx |= 0xA9E00000;
		gfx_draw_sprite(
			dpi,
			sprite_idx,
			w->x + (w->widgets[WIDX_TAB_3].left + w->widgets[WIDX_TAB_3].right) / 2,
			w->y + w->widgets[WIDX_TAB_3].bottom - 9
		);
	}

	// Price tab
	if (!(w->disabled_widgets & (1 << WIDX_TAB_4))) {
		sprite_idx = SPR_TAB_ADMISSION_0;
		if (w->page == WINDOW_PARK_PAGE_PRICE)
			sprite_idx += (w->var_48E / 2) % 8;
		gfx_draw_sprite(dpi, sprite_idx, w->x + w->widgets[WIDX_TAB_4].left, w->y + w->widgets[WIDX_TAB_4].top);
	}

	// Statistics tab
	if (!(w->disabled_widgets & (1 << WIDX_TAB_5))) {
		sprite_idx = SPR_TAB_STATS_0;
		if (w->page == WINDOW_PARK_PAGE_STATS)
			sprite_idx += (w->var_48E / 4) % 7;
		gfx_draw_sprite(dpi, sprite_idx, w->x + w->widgets[WIDX_TAB_5].left, w->y + w->widgets[WIDX_TAB_5].top);
	}

	// Objective tab
	if (!(w->disabled_widgets & (1 << WIDX_TAB_6))) {
		sprite_idx = SPR_TAB_OBJECTIVE_0;
		if (w->page == WINDOW_PARK_PAGE_OBJECTIVE)
			sprite_idx += (w->var_48E / 4) % 16;
		gfx_draw_sprite(dpi, sprite_idx, w->x + w->widgets[WIDX_TAB_6].left, w->y + w->widgets[WIDX_TAB_6].top);
	}

	// Awards tab
	if (!(w->disabled_widgets & (1 << WIDX_TAB_7)))
		gfx_draw_sprite(dpi, SPR_TAB_AWARDS, w->x + w->widgets[WIDX_TAB_7].left, w->y + w->widgets[WIDX_TAB_7].top);
}

static void window_park_graph_draw_months(rct_drawpixelinfo *dpi, uint8 *history, int baseX, int baseY)
{
	int i, x, y, yearOver32, currentMonth, currentDay;

	currentMonth = date_get_month(RCT2_GLOBAL(RCT2_ADDRESS_CURRENT_MONTH_YEAR, uint16));
	currentDay = RCT2_GLOBAL(RCT2_ADDRESS_CURRENT_MONTH_TICKS, uint16);
	yearOver32 = (currentMonth * 4) + (currentDay >> 14) - 31;
	x = baseX;
	y = baseY;
	for (i = 31; i >= 0; i--) {
		if (history[i] != 0 && history[i] != 255 && yearOver32 % 4 == 0) {
			// Draw month text
			RCT2_GLOBAL(0x013CE952, uint32) = ((yearOver32 / 4) + 8) % 8 + STR_MONTH_SHORT_MAR;
			gfx_draw_string_centred(dpi, 2222, x, y - 10, 0, 0x013CE952);

			// Draw month mark
			gfx_fill_rect(dpi, x, y, x, y + 3, 10);
		}

		yearOver32 = (yearOver32 + 1) % 32;
		x += 6;
	}
}

static void window_park_graph_draw_line_a(rct_drawpixelinfo *dpi, uint8 *history, int baseX, int baseY)
{
	int i, x, y, lastX, lastY;

	lastX = -1;
	x = baseX;
	for (i = 31; i >= 0; i--) {
		if (history[i] != 0 && history[i] != 255) {
			y = baseY + (history[i] * 100) / 256;

			if (lastX != -1) {
				gfx_draw_line(dpi, lastX + 1, lastY + 1, x + 1, y + 1, 10);
				gfx_draw_line(dpi, lastX, lastY + 1, x, y + 1, 10);
			}
			if (i == 0)
				gfx_fill_rect(dpi, x, y, x + 2, y + 2, 10);

			lastX = x;
			lastY = y;
		}
		x += 6;
	}
}

static void window_park_graph_draw_line_b(rct_drawpixelinfo *dpi, uint8 *history, int baseX, int baseY)
{
	int i, x, y, lastX, lastY;

	lastX = -1;
	x = baseX;
	for (i = 31; i >= 0; i--) {
		if (history[i] != 0 && history[i] != 255) {
			y = baseY + (history[i] * 100) / 256;

			if (lastX != -1)
				gfx_draw_line(dpi, lastX, lastY, x, y, 21);
			if (i == 0)
				gfx_fill_rect(dpi, x - 1, y - 1, x + 1, y + 1, 21);

			lastX = x;
			lastY = y;
		}
		x += 6;
	}
}

#pragma endregion<|MERGE_RESOLUTION|>--- conflicted
+++ resolved
@@ -646,7 +646,7 @@
 
 	if (RCT2_GLOBAL(0x009DE518, uint32) & (1 << 3))
 		if (w->classification == RCT2_GLOBAL(RCT2_ADDRESS_TOOL_WINDOWCLASS, rct_windowclass) && w->number == RCT2_GLOBAL(RCT2_ADDRESS_TOOL_WINDOWNUMBER, rct_windownumber))
-			tool_cancel();
+			RCT2_CALLPROC_EBPSAFE(0x006EE281);
 }
 
 /**
@@ -760,17 +760,10 @@
 		if (dropdownIndex != 0) {
 			dropdownIndex &= 0x00FF;
 			dropdownIndex |= 0x0100;
-<<<<<<< HEAD
-			RCT2_GLOBAL(RCT2_ADDRESS_GAME_COMMAND_ERROR_STRING_ID, uint16) = STR_CANT_CLOSE_PARK;
-		} else {
-			dropdownIndex &= 0x00FF;
-			RCT2_GLOBAL(RCT2_ADDRESS_GAME_COMMAND_ERROR_STRING_ID, uint16) = STR_CANT_OPEN_PARK;
-=======
 			RCT2_GLOBAL(RCT2_ADDRESS_GAME_COMMAND_ERROR_TITLE, uint16) = 1724;
 		} else {
 			dropdownIndex &= 0x00FF;
 			RCT2_GLOBAL(RCT2_ADDRESS_GAME_COMMAND_ERROR_TITLE, uint16) = 1723;
->>>>>>> 34a18632
 		}
 		game_do_command(0, 1, 0, dropdownIndex, 34, 0, 0);
 	}
@@ -805,17 +798,17 @@
 	__asm mov widgetIndex, dx
 	__asm mov w, esi
 
-	if (widgetIndex == WIDX_BUY_LAND_RIGHTS || widgetIndex == SPR_BUY_CONSTRUCTION_RIGHTS) {
+	if (widgetIndex == WIDX_BUY_LAND_RIGHTS) {
 		RCT2_CALLPROC_X(0x0068AAE1, x, y, 0, 0, w, 0, 0);
-		RCT2_GLOBAL(RCT2_ADDRESS_MAP_SELECTION_FLAGS, uint16) &= ~1;
+		RCT2_GLOBAL(0x009DE58A, uint16) &= 0xFFFE;
 		screen_pos_to_map_pos(&x, &y);
 		if (x != SPRITE_LOCATION_NULL) {
-			RCT2_GLOBAL(RCT2_ADDRESS_MAP_SELECTION_FLAGS, uint16) |= 1;
-			RCT2_GLOBAL(RCT2_ADDRESS_MAP_SELECTION_TYPE, uint16) = 4;
-			RCT2_GLOBAL(RCT2_ADDRESS_MAP_SELECTION_A_X, uint16) = x;
-			RCT2_GLOBAL(RCT2_ADDRESS_MAP_SELECTION_B_X, uint16) = x;
-			RCT2_GLOBAL(RCT2_ADDRESS_MAP_SELECTION_A_Y, uint16) = y;
-			RCT2_GLOBAL(RCT2_ADDRESS_MAP_SELECTION_B_Y, uint16) = y;
+			RCT2_GLOBAL(0x009DE58A, uint16) |= 1;
+			RCT2_GLOBAL(0x009DE594, uint16) = 4;
+			RCT2_GLOBAL(0x009DE58C, uint16) = x;
+			RCT2_GLOBAL(0x009DE58E, uint16) = x;
+			RCT2_GLOBAL(0x009DE590, uint16) = y;
+			RCT2_GLOBAL(0x009DE592, uint16) = y;
 			RCT2_CALLPROC_X(0x0068AAE1, x, y, 0, 0, w, 0, 0);
 		}
 	}
@@ -894,17 +887,10 @@
 
 	if (widgetIndex == WIDX_RENAME) {
 		if (result) {
-<<<<<<< HEAD
-			RCT2_GLOBAL(RCT2_ADDRESS_GAME_COMMAND_ERROR_STRING_ID, uint16) = STR_CANT_RENAME_PARK;
-			RCT2_CALLPROC_X(0x006677F2, 1, 1, 0, *((int*)(text + 0)), '!', *((int*)(text + 8)), *((int*)(text + 4)));
-			RCT2_CALLPROC_X(0x006677F2, 2, 1, 0, *((int*)(text + 12)), '!', *((int*)(text + 20)), *((int*)(text + 16)));
-			RCT2_CALLPROC_X(0x006677F2, 0, 1, 0, *((int*)(text + 24)), '!', *((int*)(text + 32)), *((int*)(text + 28)));
-=======
 			RCT2_GLOBAL(RCT2_ADDRESS_GAME_COMMAND_ERROR_TITLE, uint16) = STR_CANT_RENAME_PARK;
 			game_do_command(1, 1, 0, *((int*)(text + 0)), 33, *((int*)(text + 8)), *((int*)(text + 4)));
 			game_do_command(2, 1, 0, *((int*)(text + 12)), 33, *((int*)(text + 20)), *((int*)(text + 16)));
 			game_do_command(0, 1, 0, *((int*)(text + 24)), 33, *((int*)(text + 32)), *((int*)(text + 28)));
->>>>>>> 34a18632
 		}
 	}
 }
@@ -1633,7 +1619,7 @@
 
 	if (RCT2_GLOBAL(0x009DE518, uint32) & (1 << 3))
 		if (window->classification == RCT2_GLOBAL(RCT2_ADDRESS_TOOL_WINDOWCLASS, rct_windowclass) && window->number == RCT2_GLOBAL(RCT2_ADDRESS_TOOL_WINDOWNUMBER, rct_windownumber))
-			tool_cancel();
+			RCT2_CALLPROC_EBPSAFE(0x006EE281);
 
 	window->viewport = NULL;
 	window->page = WINDOW_PARK_PAGE_OBJECTIVE;
@@ -1910,7 +1896,7 @@
 
 	if (RCT2_GLOBAL(0x009DE518, uint32) & (1 << 3))
 		if (w->classification == RCT2_GLOBAL(RCT2_ADDRESS_TOOL_WINDOWCLASS, rct_windowclass) && w->number == RCT2_GLOBAL(RCT2_ADDRESS_TOOL_WINDOWNUMBER, rct_windownumber))
-			tool_cancel();
+			RCT2_CALLPROC_EBPSAFE(0x006EE281);
 
 	// Set listen only to viewport
 	listen = 0;
