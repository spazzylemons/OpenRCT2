/**
 * Whether a particular ride has a running track or not. Will probably end up
 * being used in various places in the game.
 *
 * Data source is 0x0097E3AC
 *
 * Generating function is here
 * https://gist.github.com/kevinburke/eaeb1d8149a6eef0dcc1
 */

#include "../localisation/localisation.h"
#include "ride.h"
#include "ride_data.h"
#include "../audio/audio.h"

const bool hasRunningTrack[0x60] = {
	true,	// 0 Spiral Roller coaster
	true,	// 1 Stand Up Coaster
	true,	// 2 Suspended Swinging
	true,	// 3 Inverted
	true,	// 4 Steel Mini Coaster
	true,	// 5 Mini Railroad
	true,	// 6 Monorail
	true,	// 7 Mini Suspended Coaster
	false,	// 8 Boat Ride
	true,	// 9 Wooden Wild Mine/Mouse
	true,	// a Steeplechase/Motorbike/Soap Box Derby
	true,	// b Car Ride
	true,	// c Launched Freefall
	true,	// d Bobsleigh Coaster
	true,	// e Observation Tower
	true,	// f Looping Roller Coaster
	true,	// 10 Dinghy Slide
	true,	// 11 Mine Train Coaster
	true,	// 12 Chairlift
	true,	// 13 Corkscrew Roller Coaster
	false,	// 14 Maze
	false,	// 15 Spiral Slide
	true,	// 16 Go Karts
	true,	// 17 Log Flume
	true,	// 18 River Rapids
	false,	// 19 Bumper Cars
	false,	// 1a Pirate Ship
	false,	// 1b Swinging Inverter Ship
	false,	// 1c Food Stall
	false,	// 1d (none)
	false,	// 1e Drink Stall
	false,	// 1f (none)
	false,	// 20 Shop (all types)
	false,	// 21 Merry Go Round
	false,	// 22 Balloon Stall (maybe)
	false,	// 23 Information Kiosk
	false,	// 24 Bathroom
	false,	// 25 Ferris Wheel
	false,	// 26 Motion Simulator
	false,	// 27 3D Cinema
	false,	// 28 Topspin
	false,	// 29 Space Rings
	true,	// 2a Reverse Freefall Coaster
	true,	// 2b Elevator
	true,	// 2c Vertical Drop Roller Coaster
	false,	// 2d ATM
	false,	// 2e Twist
	false,	// 2f Haunted House
	false,	// 30 First Aid
	false,	// 31 Circus Show
	true,	// 32 Ghost Train
	true,	// 33 Twister Roller Coaster
	true,	// 34 Wooden Roller Coaster
	true,	// 35 Side-Friction Roller Coaster
	true,	// 36 Wild Mouse
	true,	// 37 Multi Dimension Coaster
	true,	// 38 (none)
	true,	// 39 Flying Roller Coaster
	true,	// 3a (none)
	true,	// 3b Virginia Reel
	true,	// 3c Splash Boats
	true,	// 3d Mini Helicopters
	true,	// 3e Lay-down Roller Coaster
	true,	// 3f Suspended Monorail
	true,	// 40 (none)
	true,	// 41 Reverser Roller Coaster
	true,	// 42 Heartline Twister Roller Coaster
	true,	// 43 Mini Golf
	true,	// 44 Giga Coaster
	true,	// 45 Roto-Drop
	false,	// 46 Flying Saucers
	false,	// 47 Crooked House
	true,	// 48 Monorail Cycles
	true,	// 49 Compact Inverted Coaster
	true,	// 4a Water Coaster
	true,	// 4b Air Powered Vertical Coaster
	true,	// 4c Inverted Hairpin Coaster
	false,	// 4d Magic Carpet
	false,	// 4e Submarine Ride
	true,	// 4f River Rafts
	false,	// 50 (none)
	false,	// 51 Enterprise
	false,	// 52 (none)
	false,	// 53 (none)
	false,	// 54 (none)
	true,	// 55 (none)
	true,	// 56 Inverted Impulse Coaster
	true,	// 57 Mini Roller Coaster
	true,	// 58 Mine Ride
	true,	// 59 LIM Launched Roller Coaster
};

/**
 * Data about ride running costs. This is widely adjusted by the upkeep
 * function, so values that don't make much sense here (a roller coaster having
 * cheaper upkeep than a car ride) are fixed later on.
 *
 * data generation script: https://gist.github.com/kevinburke/6bcf4a8fcc95faad7bac
 */
const uint8 initialUpkeepCosts[0x60] = {
	41,	// 00 Spiral Roller coaster
	40,	// 01 Stand Up Coaster
	40,	// 02 Suspended Swinging
	40,	// 03 Inverted
	40,	// 04 Steel Mini Coaster
	60,	// 05 Mini Railroad
	65,	// 06 Monorail
	40,	// 07 Mini Suspended Coaster
	50,	// 08 Boat Ride
	40,	// 09 Wooden Wild Mine/Mouse
	40,	// 0a Steeplechase/Motorbike/Soap Box Derby
	70,	// 0b Car Ride
	50,	// 0c Launched Freefall
	40,	// 0d Bobsleigh Coaster
	50,	// 0e Observation Tower
	40,	// 0f Looping Roller Coaster
	40,	// 10 Dinghy Slide
	40,	// 11 Mine Train Coaster
	60,	// 12 Chairlift
	40,	// 13 Corkscrew Roller Coaster
	50,	// 14 Maze
	50,	// 15 Spiral Slide
	50,	// 16 Go Karts
	80,	// 17 Log Flume
	82,	// 18 River Rapids
	50,	// 19 Bumper Cars
	50,	// 1a Pirate Ship
	50,	// 1b Swinging Inverter Ship
	50,	// 1c Food Stall
	50,	// 1d (none)
	50,	// 1e Drink Stall
	50,	// 1f (none)
	50,	// 20 Shop (all types)
	50,	// 21 Merry Go Round
	50,	// 22 Balloon Stall (maybe)
	50,	// 23 Information Kiosk
	50,	// 24 Bathroom
	50,	// 25 Ferris Wheel
	50,	// 26 Motion Simulator
	50,	// 27 3D Cinema
	50,	// 28 Topspin
	50,	// 29 Space Rings
	80,	// 2a Reverse Freefall Coaster
	50,	// 2b Elevator
	44,	// 2c Vertical Drop Roller Coaster
	40,	// 2d ATM
	50,	// 2e Twist
	50,	// 2f Haunted House
	45,	// 30 First Aid
	50,	// 31 Circus Show
	80,	// 32 Ghost Train
	43,	// 33 Twister Roller Coaster
	40,	// 34 Wooden Roller Coaster
	39,	// 35 Side-Friction Roller Coaster
	40,	// 36 Wild Mouse
	75,	// 37 Multi Dimension Coaster
	75,	// 38 (none)
	49,	// 39 Flying Roller Coaster
	49,	// 3a (none)
	39,	// 3b Virginia Reel
	70,	// 3c Splash Boats
	70,	// 3d Mini Helicopters
	49,	// 3e Lay-down Roller Coaster
	70,	// 3f Suspended Monorail
	49,	// 40 (none)
	39,	// 41 Reverser Roller Coaster
	47,	// 42 Heartline Twister Roller Coaster
	30,	// 43 Mini Golf
	10,	// 44 Giga Coaster
	50,	// 45 Roto-Drop
	90,	// 46 Flying Saucers
	30,	// 47 Crooked House
	47,	// 48 Monorail Cycles
	40,	// 49 Compact Inverted Coaster
	60,	// 4a Water Coaster
	90,	// 4b Air Powered Vertical Coaster
	40,	// 4c Inverted Hairpin Coaster
	50,	// 4d Magic Carpet
	50,	// 4e Submarine Ride
	50,	// 4f River Rafts
	50,	// 50 (none)
	50,	// 51 Enterprise
	50,	// 52 (none)
	50,	// 53 (none)
	50,	// 54 (none)
	40,	// 55 (none)
	180,	// 56 Inverted Impulse Coaster
	35,	// 57 Mini Roller Coaster
	50,	// 58 Mine Ride
	42,	// 59 LIM Launched Roller Coaster
};

const uint8 costPerTrackPiece[0x60] = {
	80,	// 00 Spiral Roller coaster
	80,	// 01 Stand Up Coaster
	80,	// 02 Suspended Swinging
	80,	// 03 Inverted
	80,	// 04 Steel Mini Coaster
	0,	// 05 Mini Railroad
	0,	// 06 Monorail
	80,	// 07 Mini Suspended Coaster
	0,	// 08 Boat Ride
	80,	// 09 Wooden Wild Mine/Mouse
	80,	// 0a Steeplechase/Motorbike/Soap Box Derby
	0,	// 0b Car Ride
	0,	// 0c Launched Freefall
	80,	// 0d Bobsleigh Coaster
	0,	// 0e Observation Tower
	80,	// 0f Looping Roller Coaster
	80,	// 10 Dinghy Slide
	80,	// 11 Mine Train Coaster
	0,	// 12 Chairlift
	80,	// 13 Corkscrew Roller Coaster
	0,	// 14 Maze
	0,	// 15 Spiral Slide
	0,	// 16 Go Karts
	0,	// 17 Log Flume
	0,	// 18 River Rapids
	0,	// 19 Bumper Cars
	0,	// 1a Pirate Ship
	0,	// 1b Swinging Inverter Ship
	0,	// 1c Food Stall
	0,	// 1d (none)
	0,	// 1e Drink Stall
	0,	// 1f (none)
	0,	// 20 Shop (all types)
	0,	// 21 Merry Go Round
	0,	// 22 Balloon Stall (maybe)
	0,	// 23 Information Kiosk
	0,	// 24 Bathroom
	0,	// 25 Ferris Wheel
	0,	// 26 Motion Simulator
	0,	// 27 3D Cinema
	0,	// 28 Topspin
	0,	// 29 Space Rings
	0,	// 2a Reverse Freefall Coaster
	0,	// 2b Elevator
	80,	// 2c Vertical Drop Roller Coaster
	0,	// 2d ATM
	0,	// 2e Twist
	0,	// 2f Haunted House
	0,	// 30 First Aid
	0,	// 31 Circus Show
	0,	// 32 Ghost Train
	80,	// 33 Twister Roller Coaster
	80,	// 34 Wooden Roller Coaster
	80,	// 35 Side-Friction Roller Coaster
	80,	// 36 Wild Mouse
	90,	// 37 Multi Dimension Coaster
	90,	// 38 (none)
	90,	// 39 Flying Roller Coaster
	90,	// 3a (none)
	80,	// 3b Virginia Reel
	0,	// 3c Splash Boats
	0,	// 3d Mini Helicopters
	90,	// 3e Lay-down Roller Coaster
	0,	// 3f Suspended Monorail
	90,	// 40 (none)
	80,	// 41 Reverser Roller Coaster
	80,	// 42 Heartline Twister Roller Coaster
	80,	// 43 Mini Golf
	80,	// 44 Giga Coaster
	0,	// 45 Roto-Drop
	0,	// 46 Flying Saucers
	0,	// 47 Crooked House
	0,	// 48 Monorail Cycles
	80,	// 49 Compact Inverted Coaster
	80,	// 4a Water Coaster
	0,	// 4b Air Powered Vertical Coaster
	80,	// 4c Inverted Hairpin Coaster
	0,	// 4d Magic Carpet
	0,	// 4e Submarine Ride
	0,	// 4f River Rafts
	0,	// 50 (none)
	0,	// 51 Enterprise
	0,	// 52 (none)
	0,	// 53 (none)
	0,	// 54 (none)
	80,	// 55 (none)
	80,	// 56 Inverted Impulse Coaster
	80,	// 57 Mini Roller Coaster
	80,	// 58 Mine Ride
	80,	// 59 LIM Launched Roller Coaster
};

/**
 * Data initially at 0x0097E3B4
 */
const uint8 rideUnknownData1[0x60] = {
	10,	// 00 Spiral Roller coaster
	10,	// 01 Stand Up Coaster
	20,	// 02 Suspended Swinging
	13,	// 03 Inverted
	8,	// 04 Steel Mini Coaster
	10,	// 05 Mini Railroad
	10,	// 06 Monorail
	10,	// 07 Mini Suspended Coaster
	4,	// 08 Boat Ride
	9,	// 09 Wooden Wild Mine/Mouse
	10,	// 0a Steeplechase/Motorbike/Soap Box Derby
	8,	// 0b Car Ride
	10,	// 0c Launched Freefall
	10,	// 0d Bobsleigh Coaster
	10,	// 0e Observation Tower
	10,	// 0f Looping Roller Coaster
	4,	// 10 Dinghy Slide
	10,	// 11 Mine Train Coaster
	4,	// 12 Chairlift
	11,	// 13 Corkscrew Roller Coaster
	0,	// 14 Maze
	0,	// 15 Spiral Slide
	8,	// 16 Go Karts
	9,	// 17 Log Flume
	10,	// 18 River Rapids
	5,	// 19 Bumper Cars
	0,	// 1a Pirate Ship
	0,	// 1b Swinging Inverter Ship
	0,	// 1c Food Stall
	0,	// 1d (none)
	0,	// 1e Drink Stall
	0,	// 1f (none)
	0,	// 20 Shop (all types)
	0,	// 21 Merry Go Round
	0,	// 22 Balloon Stall (maybe)
	0,	// 23 Information Kiosk
	0,	// 24 Bathroom
	0,	// 25 Ferris Wheel
	0,	// 26 Motion Simulator
	0,	// 27 3D Cinema
	0,	// 28 Topspin
	0,	// 29 Space Rings
	0,	// 2a Reverse Freefall Coaster
	10,	// 2b Elevator
	11,	// 2c Vertical Drop Roller Coaster
	0,	// 2d ATM
	0,	// 2e Twist
	0,	// 2f Haunted House
	0,	// 30 First Aid
	0,	// 31 Circus Show
	8,	// 32 Ghost Train
	11,	// 33 Twister Roller Coaster
	10,	// 34 Wooden Roller Coaster
	10,	// 35 Side-Friction Roller Coaster
	9,	// 36 Wild Mouse
	11,	// 37 Multi Dimension Coaster
	11,	// 38 (none)
	11,	// 39 Flying Roller Coaster
	11,	// 3a (none)
	10,	// 3b Virginia Reel
	9,	// 3c Splash Boats
	8,	// 3d Mini Helicopters
	11,	// 3e Lay-down Roller Coaster
	10,	// 3f Suspended Monorail
	11,	// 40 (none)
	10,	// 41 Reverser Roller Coaster
	11,	// 42 Heartline Twister Roller Coaster
	11,	// 43 Mini Golf
	12,	// 44 Giga Coaster
	10,	// 45 Roto-Drop
	5,	// 46 Flying Saucers
	0,	// 47 Crooked House
	8,	// 48 Monorail Cycles
	13,	// 49 Compact Inverted Coaster
	8,	// 4a Water Coaster
	0,	// 4b Air Powered Vertical Coaster
	9,	// 4c Inverted Hairpin Coaster
	0,	// 4d Magic Carpet
	4,	// 4e Submarine Ride
	9,	// 4f River Rafts
	0,	// 50 (none)
	0,	// 51 Enterprise
	0,	// 52 (none)
	0,	// 53 (none)
	0,	// 54 (none)
	11,	// 55 (none)
	11,	// 56 Inverted Impulse Coaster
	8,	// 57 Mini Roller Coaster
	10,	// 58 Mine Ride
	9,	// 59 LIM Launched Roller Coaster
};

/**
 * Data at 0x0097E3B6, originally set to either be 3 or 0 and replaced here by
 * a boolean table. This may be exactly the same as hasRunningTrack above.
 */
const bool rideUnknownData2[0x60] = {
	true,	// 00 Spiral Roller coaster
	true,	// 01 Stand Up Coaster
	true,	// 02 Suspended Swinging
	true,	// 03 Inverted
	true,	// 04 Steel Mini Coaster
	true,	// 05 Mini Railroad
	true,	// 06 Monorail
	true,	// 07 Mini Suspended Coaster
	false,	// 08 Boat Ride
	true,	// 09 Wooden Wild Mine/Mouse
	true,	// 0a Steeplechase/Motorbike/Soap Box Derby
	true,	// 0b Car Ride
	false,	// 0c Launched Freefall
	true,	// 0d Bobsleigh Coaster
	false,	// 0e Observation Tower
	true,	// 0f Looping Roller Coaster
	true,	// 10 Dinghy Slide
	true,	// 11 Mine Train Coaster
	true,	// 12 Chairlift
	true,	// 13 Corkscrew Roller Coaster
	false,	// 14 Maze
	false,	// 15 Spiral Slide
	false,	// 16 Go Karts
	false,	// 17 Log Flume
	false,	// 18 River Rapids
	false,	// 19 Bumper Cars
	false,	// 1a Pirate Ship
	false,	// 1b Swinging Inverter Ship
	false,	// 1c Food Stall
	false,	// 1d (none)
	false,	// 1e Drink Stall
	false,	// 1f (none)
	false,	// 20 Shop (all types)
	false,	// 21 Merry Go Round
	false,	// 22 Balloon Stall (maybe)
	false,	// 23 Information Kiosk
	false,	// 24 Bathroom
	false,	// 25 Ferris Wheel
	false,	// 26 Motion Simulator
	false,	// 27 3D Cinema
	false,	// 28 Topspin
	false,	// 29 Space Rings
	false,	// 2a Reverse Freefall Coaster
	false,	// 2b Elevator
	true,	// 2c Vertical Drop Roller Coaster
	false,	// 2d ATM
	false,	// 2e Twist
	false,	// 2f Haunted House
	false,	// 30 First Aid
	false,	// 31 Circus Show
	true,	// 32 Ghost Train
	true,	// 33 Twister Roller Coaster
	true,	// 34 Wooden Roller Coaster
	true,	// 35 Side-Friction Roller Coaster
	true,	// 36 Wild Mouse
	true,	// 37 Multi Dimension Coaster
	true,	// 38 (none)
	true,	// 39 Flying Roller Coaster
	true,	// 3a (none)
	true,	// 3b Virginia Reel
	false,	// 3c Splash Boats
	true,	// 3d Mini Helicopters
	true,	// 3e Lay-down Roller Coaster
	true,	// 3f Suspended Monorail
	true,	// 40 (none)
	true,	// 41 Reverser Roller Coaster
	true,	// 42 Heartline Twister Roller Coaster
	true,	// 43 Mini Golf
	true,	// 44 Giga Coaster
	false,	// 45 Roto-Drop
	false,	// 46 Flying Saucers
	false,	// 47 Crooked House
	true,	// 48 Monorail Cycles
	true,	// 49 Compact Inverted Coaster
	true,	// 4a Water Coaster
	false,	// 4b Air Powered Vertical Coaster
	true,	// 4c Inverted Hairpin Coaster
	false,	// 4d Magic Carpet
	false,	// 4e Submarine Ride
	false,	// 4f River Rafts
	false,	// 50 (none)
	false,	// 51 Enterprise
	false,	// 52 (none)
	false,	// 53 (none)
	false,	// 54 (none)
	true,	// 55 (none)
	true,	// 56 Inverted Impulse Coaster
	true,	// 57 Mini Roller Coaster
	true,	// 58 Mine Ride
	true,	// 59 LIM Launched Roller Coaster
};

/* Data at 0x0097E3B8 */
const uint8 rideUnknownData3[0x60] = {
	10,	// 00 Spiral Roller coaster
	10,	// 01 Stand Up Coaster
	10,	// 02 Suspended Swinging
	10,	// 03 Inverted
	5,	// 04 Steel Mini Coaster
	5,	// 05 Mini Railroad
	10,	// 06 Monorail
	10,	// 07 Mini Suspended Coaster
	0,	// 08 Boat Ride
	10,	// 09 Wooden Wild Mine/Mouse
	10,	// 0a Steeplechase/Motorbike/Soap Box Derby
	5,	// 0b Car Ride
	0,	// 0c Launched Freefall
	10,	// 0d Bobsleigh Coaster
	0,	// 0e Observation Tower
	10,	// 0f Looping Roller Coaster
	10,	// 10 Dinghy Slide
	10,	// 11 Mine Train Coaster
	10,	// 12 Chairlift
	10,	// 13 Corkscrew Roller Coaster
	0,	// 14 Maze
	0,	// 15 Spiral Slide
	0,	// 16 Go Karts
	10,	// 17 Log Flume
	10,	// 18 River Rapids
	0,	// 19 Bumper Cars
	0,	// 1a Pirate Ship
	0,	// 1b Swinging Inverter Ship
	0,	// 1c Food Stall
	0,	// 1d (none)
	0,	// 1e Drink Stall
	0,	// 1f (none)
	0,	// 20 Shop (all types)
	0,	// 21 Merry Go Round
	0,	// 22 Balloon Stall (maybe)
	0,	// 23 Information Kiosk
	0,	// 24 Bathroom
	0,	// 25 Ferris Wheel
	0,	// 26 Motion Simulator
	0,	// 27 3D Cinema
	0,	// 28 Topspin
	0,	// 29 Space Rings
	10,	// 2a Reverse Freefall Coaster
	0,	// 2b Elevator
	10,	// 2c Vertical Drop Roller Coaster
	0,	// 2d ATM
	0,	// 2e Twist
	0,	// 2f Haunted House
	0,	// 30 First Aid
	0,	// 31 Circus Show
	5,	// 32 Ghost Train
	10,	// 33 Twister Roller Coaster
	10,	// 34 Wooden Roller Coaster
	10,	// 35 Side-Friction Roller Coaster
	10,	// 36 Wild Mouse
	15,	// 37 Multi Dimension Coaster
	15,	// 38 (none)
	15,	// 39 Flying Roller Coaster
	15,	// 3a (none)
	10,	// 3b Virginia Reel
	10,	// 3c Splash Boats
	5,	// 3d Mini Helicopters
	15,	// 3e Lay-down Roller Coaster
	10,	// 3f Suspended Monorail
	15,	// 40 (none)
	10,	// 41 Reverser Roller Coaster
	10,	// 42 Heartline Twister Roller Coaster
	10,	// 43 Mini Golf
	40,	// 44 Giga Coaster
	0,	// 45 Roto-Drop
	0,	// 46 Flying Saucers
	0,	// 47 Crooked House
	5,	// 48 Monorail Cycles
	10,	// 49 Compact Inverted Coaster
	10,	// 4a Water Coaster
	10,	// 4b Air Powered Vertical Coaster
	10,	// 4c Inverted Hairpin Coaster
	0,	// 4d Magic Carpet
	0,	// 4e Submarine Ride
	10,	// 4f River Rafts
	0,	// 50 (none)
	0,	// 51 Enterprise
	0,	// 52 (none)
	0,	// 53 (none)
	0,	// 54 (none)
	10,	// 55 (none)
	10,	// 56 Inverted Impulse Coaster
	10,	// 57 Mini Roller Coaster
	10,	// 58 Mine Ride
	10,	// 59 LIM Launched Roller Coaster
};

const rct_ride_name_convention RideNameConvention[96] = {
	{ 1229,    1243,    1257,       0 }, // 00 Spiral Roller coaster
	{ 1229,    1243,    1257,       0 }, // 01 Stand Up Coaster
	{ 1229,    1243,    1257,       0 }, // 02 Suspended Swinging
	{ 1229,    1243,    1257,       0 }, // 03 Inverted
	{ 1229,    1243,    1257,       0 }, // 04 Steel Mini Coaster
	{ 1229,    1243,    1257,       0 }, // 05 Mini Railroad
	{ 1229,    1243,    1257,       0 }, // 06 Monorail
	{ 1264,    1243,    1257,       0 }, // 07 Mini Suspended Coaster
	{ 1236,    1250,    1250,       0 }, // 08 Boat Ride
	{ 1264,    1243,    1257,       0 }, // 09 Wooden Wild Mine/Mouse
	{ 1264,    1243,    1257,       0 }, // 0a Steeplechase/Motorbike/Soap Box Derby
	{ 1264,    1243,    1257,       0 }, // 0b Car Ride
	{ 1264,    1243,    1257,       0 }, // 0c Launched Freefall
	{ 1229,    1243,    1257,       0 }, // 0d Bobsleigh Coaster
	{ 1292,    1243,    1257,       0 }, // 0e Observation Tower
	{ 1229,    1243,    1257,       0 }, // 0f Looping Roller Coaster
	{ 1236,    1243,    1257,       0 }, // 10 Dinghy Slide
	{ 1229,    1243,    1257,       0 }, // 11 Mine Train Coaster
	{ 1264,    1243,    1257,       0 }, // 12 Chairlift
	{ 1229,    1243,    1257,       0 }, // 13 Corkscrew Roller Coaster
	{ 1229,    1243,    1257,       0 }, // 14 Maze
	{ 1229,    1271,    1257,       0 }, // 15 Spiral Slide
	{ 1264,    1243,    1257,       0 }, // 16 Go Karts
	{ 1236,    1243,    1257,       0 }, // 17 Log Flume
	{ 1236,    1243,    1257,       0 }, // 18 River Rapids
	{ 1264,    1271,    1257,       0 }, // 19 Bumper Cars
	{ 1285,    1278,    1257,       0 }, // 1a Pirate Ship
	{ 1285,    1278,    1257,       0 }, // 1b Swinging Inverter Ship
	{ 1264,    1271,    1257,       0 }, // 1c Food Stall
	{ 1264,    1271,    1257,       0 }, // 1d (none)
	{ 1264,    1271,    1257,       0 }, // 1e Drink Stall
	{ 1264,    1271,    1257,       0 }, // 1f (none)
	{ 1264,    1271,    1257,       0 }, // 20 Shop (all types)
	{ 1264,    1278,    1257,       0 }, // 21 Merry Go Round
	{ 1264,    1271,    1257,       0 }, // 22 Balloon Stall (maybe)
	{ 1264,    1271,    1257,       0 }, // 23 Information Kiosk
	{ 1264,    1271,    1257,       0 }, // 24 Bathroom
	{ 1299,    1278,    1257,       0 }, // 25 Ferris Wheel
	{ 1264,    1278,    1257,       0 }, // 26 Motion Simulator
	{ 1271,    1278,    1257,       0 }, // 27 3D Cinema
	{ 1264,    1278,    1257,       0 }, // 28 Topspin
	{ 1306,    1278,    1257,       0 }, // 29 Space Rings
	{ 1264,    1243,    1257,       0 }, // 2a Reverse Freefall Coaster
	{ 1292,    1243,    1257,       0 }, // 2b Elevator
	{ 1229,    1243,    1257,       0 }, // 2c Vertical Drop Roller Coaster
	{ 1264,    1271,    1257,       0 }, // 2d ATM
	{ 1278,    1278,    1257,       0 }, // 2e Twist
	{ 1271,    1278,    1257,       0 }, // 2f Haunted House
	{ 1264,    1271,    1257,       0 }, // 30 First Aid
	{ 1271,    1278,    1257,       0 }, // 31 Circus Show
	{ 1264,    1243,    1257,       0 }, // 32 Ghost Train
	{ 1229,    1243,    1257,       0 }, // 33 Twister Roller Coaster
	{ 1229,    1243,    1257,       0 }, // 34 Wooden Roller Coaster
	{ 1229,    1243,    1257,       0 }, // 35 Side-Friction Roller Coaster
	{ 1264,    1243,    1257,       0 }, // 36 Wild Mouse
	{ 1229,    1243,    1257,       0 }, // 37 Multi Dimension Coaster
	{ 1229,    1243,    1257,       0 }, // 38 (none)
	{ 1229,    1243,    1257,       0 }, // 39 Flying Roller Coaster
	{ 1229,    1243,    1257,       0 }, // 3a (none)
	{ 1264,    1243,    1257,       0 }, // 3b Virginia Reel
	{ 1236,    1243,    1257,       0 }, // 3c Splash Boats
	{ 1264,    1243,    1257,       0 }, // 3d Mini Helicopters
	{ 1229,    1243,    1257,       0 }, // 3e Lay-down Roller Coaster
	{ 1229,    1243,    1257,       0 }, // 3f Suspended Monorail
	{ 1229,    1243,    1257,       0 }, // 40 (none)
	{ 1264,    1243,    1257,       0 }, // 41 Reverser Roller Coaster
	{ 1264,    1243,    1257,       0 }, // 42 Heartline Twister Roller Coaster
	{ 1313,    1320,    1257,       0 }, // 43 Mini Golf
	{ 1229,    1243,    1257,       0 }, // 44 Giga Coaster
	{ 1264,    1243,    1257,       0 }, // 45 Roto-Drop
	{ 1264,    1271,    1257,       0 }, // 46 Flying Saucers
	{ 1271,    1278,    1257,       0 }, // 47 Crooked House
	{ 1264,    1243,    1257,       0 }, // 48 Monorail Cycles
	{ 1229,    1243,    1257,       0 }, // 49 Compact Inverted Coaster
	{ 1236,    1243,    1257,       0 }, // 4a Water Coaster
	{ 1229,    1243,    1257,       0 }, // 4b Air Powered Vertical Coaster
	{ 1264,    1243,    1257,       0 }, // 4c Inverted Hairpin Coaster
	{ 1264,    1278,    1257,       0 }, // 4d Magic Carpet
	{ 1236,    1243,    1250,       0 }, // 4e Submarine Ride
	{ 1236,    1243,    1257,       0 }, // 4f River Rafts
	{ 1264,    1271,    1257,       0 }, // 50 (none)
	{ 1299,    1278,    1257,       0 }, // 51 Enterprise
	{ 1264,    1271,    1257,       0 }, // 52 (none)
	{ 1264,    1271,    1257,       0 }, // 53 (none)
	{ 1264,    1271,    1257,       0 }, // 54 (none)
	{ 1229,    1243,    1257,       0 }, // 55 (none)
	{ 1229,    1243,    1257,       0 }, // 56 Inverted Impulse Coaster
	{ 1264,    1243,    1257,       0 }, // 57 Mini Roller Coaster
	{ 1229,    1243,    1257,       0 }, // 58 Mine Ride
	{ 1264,    1243,    1257,       0 }, // 59 LIM Launched Roller Coaster
	{ 1229,    1243,    1257,       0 }
};

/**
 *
 *  rct2: 0x0097C8AC
 */
const uint8 RideAvailableModes[] = {
	RIDE_MODE_CONTINUOUS_CIRCUIT, RIDE_MODE_CONTINUOUS_CIRCUIT_BLOCK_SECTIONED, 0xFF,																		// 00 Spiral Roller coaster
	RIDE_MODE_CONTINUOUS_CIRCUIT, RIDE_MODE_CONTINUOUS_CIRCUIT_BLOCK_SECTIONED, 0xFF,																		// 01 Stand Up Coaster
	RIDE_MODE_CONTINUOUS_CIRCUIT, RIDE_MODE_CONTINUOUS_CIRCUIT_BLOCK_SECTIONED, 0xFF,																		// 02 Suspended Swinging
	RIDE_MODE_CONTINUOUS_CIRCUIT, RIDE_MODE_CONTINUOUS_CIRCUIT_BLOCK_SECTIONED, 0xFF,																		// 03 Inverted
	RIDE_MODE_CONTINUOUS_CIRCUIT, RIDE_MODE_CONTINUOUS_CIRCUIT_BLOCK_SECTIONED, RIDE_MODE_REVERSE_INCLINE_LAUNCHED_SHUTTLE, 0xFF,							// 04 Steel Mini Coaster
	RIDE_MODE_CONTINUOUS_CIRCUIT, RIDE_MODE_SHUTTLE, 0xFF,																									// 05 Mini Railroad
	RIDE_MODE_CONTINUOUS_CIRCUIT, RIDE_MODE_SHUTTLE, 0xFF,																									// 06 Monorail
	RIDE_MODE_CONTINUOUS_CIRCUIT, 0xFF,																														// 07 Mini Suspended Coaster
	RIDE_MODE_BOAT_HIRE, 0xFF,																																// 08 Boat Ride
	RIDE_MODE_CONTINUOUS_CIRCUIT, 0xFF,																														// 09 Wooden Wild Mine/Mouse
	RIDE_MODE_CONTINUOUS_CIRCUIT, RIDE_MODE_CONTINUOUS_CIRCUIT_BLOCK_SECTIONED, 0xFF,																		// 0A Steeplechase/Motorbike/Soap Box Derby
	RIDE_MODE_CONTINUOUS_CIRCUIT, 0xFF,																														// 0B Car Ride
	RIDE_MODE_UPWARD_LAUNCH, RIDE_MODE_DOWNWARD_LAUNCH, 0xFF,																								// 0C Launched Freefall
	RIDE_MODE_CONTINUOUS_CIRCUIT, RIDE_MODE_CONTINUOUS_CIRCUIT_BLOCK_SECTIONED, 0xFF,																		// 0D Bobsleigh Coaster
	RIDE_MODE_ROTATING_LIFT, 0xFF,																															// 0E Observation Tower
	RIDE_MODE_CONTINUOUS_CIRCUIT, RIDE_MODE_CONTINUOUS_CIRCUIT_BLOCK_SECTIONED, RIDE_MODE_REVERSE_INCLINE_LAUNCHED_SHUTTLE, RIDE_MODE_POWERED_LAUNCH_PASSTROUGH, RIDE_MODE_POWERED_LAUNCH, 0xFF,	// 0F Looping Roller Coaster
	RIDE_MODE_CONTINUOUS_CIRCUIT, 0xFF,																														// 10 Dinghy Slide
	RIDE_MODE_CONTINUOUS_CIRCUIT, RIDE_MODE_CONTINUOUS_CIRCUIT_BLOCK_SECTIONED, 0xFF,																		// 11 Mine Train Coaster
	RIDE_MODE_STATION_TO_STATION, 0xFF,																														// 12 Chairlift
	RIDE_MODE_CONTINUOUS_CIRCUIT, RIDE_MODE_CONTINUOUS_CIRCUIT_BLOCK_SECTIONED, RIDE_MODE_POWERED_LAUNCH_PASSTROUGH, RIDE_MODE_POWERED_LAUNCH, RIDE_MODE_REVERSE_INCLINE_LAUNCHED_SHUTTLE, 0xFF,																// 13 Corkscrew Roller Coaster
	RIDE_MODE_MAZE, 0xFF,																																	// 14 Maze
	RIDE_MODE_SINGLE_RIDE_PER_ADMISSION, RIDE_MODE_UNLIMITED_RIDES_PER_ADMISSION, 0xFF,																		// 15 Spiral Slide
	RIDE_MODE_RACE, RIDE_MODE_CONTINUOUS_CIRCUIT, 0xFF,																										// 16 Go Karts
	RIDE_MODE_CONTINUOUS_CIRCUIT, 0xFF,																														// 17 Log Flume
	RIDE_MODE_CONTINUOUS_CIRCUIT, 0xFF,																														// 18 River Rapids
	RIDE_MODE_BUMPERCAR, 0xFF,																																// 19 Bumper Cars
	RIDE_MODE_SWING, 0xFF,																																	// 1A Pirate Ship
	RIDE_MODE_SWING, 0xFF,																																	// 1B Swinging Inverter Ship
	RIDE_MODE_SHOP_STALL, 0xFF,																																// 1C Food Stall
	RIDE_MODE_SHOP_STALL, 0xFF,																																// 1D (none)
	RIDE_MODE_SHOP_STALL, 0xFF,																																// 1E Drink Stall
	RIDE_MODE_SHOP_STALL, 0xFF,																																// 1F (none)
	RIDE_MODE_SHOP_STALL, 0xFF,																																// 20 Shop (all types)
	RIDE_MODE_ROTATION, 0xFF,																																// 21 Merry Go Round
	RIDE_MODE_SHOP_STALL, 0xFF,																																// 22 Balloon Stall (maybe)
	RIDE_MODE_SHOP_STALL, 0xFF,																																// 23 Information Kiosk
	RIDE_MODE_SHOP_STALL, 0xFF,																																// 24 Bathroom
	RIDE_MODE_FORWARD_ROTATION, RIDE_MODE_BACKWARD_ROTATION, 0xFF,																							// 25 Ferris Wheel
	RIDE_MODE_FILM_AVENGING_AVIATORS, RIDE_MODE_FILM_THRILL_RIDERS, 0xFF,																					// 26 Motion Simulator
	RIDE_MODE_3D_FILM_MOUSE_TAILS, RIDE_MODE_3D_FILM_STORM_CHASERS, RIDE_MODE_3D_FILM_SPACE_RAIDERS, 0xFF,													// 27 3D Cinema
	RIDE_MODE_BEGINNERS, RIDE_MODE_INTENSE, RIDE_MODE_BERSERK, 0xFF,																						// 28 Topspin
	RIDE_MODE_SPACE_RINGS, 0xFF,																															// 29 Space Rings
	RIDE_MODE_LIM_POWERED_LAUNCH, 0xFF,																														// 2A Reverse Freefall Coaster
	RIDE_MODE_SHUTTLE, 0xFF,																																// 2B Elevator
	RIDE_MODE_CONTINUOUS_CIRCUIT, RIDE_MODE_CONTINUOUS_CIRCUIT_BLOCK_SECTIONED, 0xFF,																		// 2C Vertical Drop Roller Coaster
	RIDE_MODE_SHOP_STALL, 0xFF,																																// 2D ATM
	RIDE_MODE_ROTATION, 0xFF,																																// 2E Twist
	RIDE_MODE_HAUNTED_HOUSE, 0xFF,																															// 2F Haunted House
	RIDE_MODE_SHOP_STALL, 0xFF,																																// 30 First Aid
	RIDE_MODE_CIRCUS_SHOW, 0xFF,																															// 31 Circus Show
	RIDE_MODE_CONTINUOUS_CIRCUIT, 0xFF,																														// 32 Ghost Train
	RIDE_MODE_CONTINUOUS_CIRCUIT, RIDE_MODE_CONTINUOUS_CIRCUIT_BLOCK_SECTIONED, 0xFF,																		// 33 Twister Roller Coaster
	RIDE_MODE_CONTINUOUS_CIRCUIT, RIDE_MODE_CONTINUOUS_CIRCUIT_BLOCK_SECTIONED, 0xFF,																		// 34 Wooden Roller Coaster
	RIDE_MODE_CONTINUOUS_CIRCUIT, 0xFF,																														// 35 Side-Friction Roller Coaster
	RIDE_MODE_CONTINUOUS_CIRCUIT, RIDE_MODE_CONTINUOUS_CIRCUIT_BLOCK_SECTIONED, 0xFF,																		// 36 Wild Mouse
	RIDE_MODE_CONTINUOUS_CIRCUIT, RIDE_MODE_CONTINUOUS_CIRCUIT_BLOCK_SECTIONED, 0xFF,																		// 37 Multi Dimension Coaster
	RIDE_MODE_CONTINUOUS_CIRCUIT, RIDE_MODE_CONTINUOUS_CIRCUIT_BLOCK_SECTIONED, 0xFF,																		// 38 (none)
	RIDE_MODE_CONTINUOUS_CIRCUIT, RIDE_MODE_CONTINUOUS_CIRCUIT_BLOCK_SECTIONED, 0xFF,																		// 39 Flying Roller Coaster
	RIDE_MODE_CONTINUOUS_CIRCUIT, RIDE_MODE_CONTINUOUS_CIRCUIT_BLOCK_SECTIONED, 0xFF,																		// 3A (none)
	RIDE_MODE_CONTINUOUS_CIRCUIT, 0xFF,																														// 3B Virginia Reel
	RIDE_MODE_CONTINUOUS_CIRCUIT, 0xFF,																														// 3C Splash Boats
	RIDE_MODE_CONTINUOUS_CIRCUIT, 0xFF,																														// 3D Mini Helicopters
	RIDE_MODE_CONTINUOUS_CIRCUIT, RIDE_MODE_CONTINUOUS_CIRCUIT_BLOCK_SECTIONED, 0xFF,																		// 3E Lay-down Roller Coaster
	RIDE_MODE_CONTINUOUS_CIRCUIT, RIDE_MODE_SHUTTLE, 0xFF,																									// 3F Suspended Monorail
	RIDE_MODE_CONTINUOUS_CIRCUIT, RIDE_MODE_CONTINUOUS_CIRCUIT_BLOCK_SECTIONED, 0xFF,																		// 40 (none)
	RIDE_MODE_CONTINUOUS_CIRCUIT, 0xFF,																														// 41 Reverser Roller Coaster
	RIDE_MODE_CONTINUOUS_CIRCUIT, 0xFF,																														// 42 Heartline Twister Roller Coaster
	RIDE_MODE_CONTINUOUS_CIRCUIT, 0xFF,																														// 43 Mini Golf
	RIDE_MODE_CONTINUOUS_CIRCUIT, RIDE_MODE_CONTINUOUS_CIRCUIT_BLOCK_SECTIONED, 0xFF,																		// 44 Giga Coaster
	RIDE_MODE_FREEFALL_DROP, 0xFF,																															// 45 Roto-Drop
	RIDE_MODE_BUMPERCAR, 0xFF,																																// 46 Flying Saucers
	RIDE_MODE_CROOKED_HOUSE, 0xFF,																															// 47 Crooked House
	RIDE_MODE_CONTINUOUS_CIRCUIT, 0xFF,																														// 48 Monorail Cycles
	RIDE_MODE_CONTINUOUS_CIRCUIT, RIDE_MODE_CONTINUOUS_CIRCUIT_BLOCK_SECTIONED, RIDE_MODE_REVERSE_INCLINE_LAUNCHED_SHUTTLE, 0xFF,																	// 49 Compact Inverted Coaster
	RIDE_MODE_CONTINUOUS_CIRCUIT, RIDE_MODE_CONTINUOUS_CIRCUIT_BLOCK_SECTIONED, 0xFF,																		// 4A Water Coaster
	RIDE_MODE_POWERED_LAUNCH_PASSTROUGH, RIDE_MODE_POWERED_LAUNCH, 0xFF,																					// 4B Air Powered Vertical Coaster
	RIDE_MODE_CONTINUOUS_CIRCUIT, RIDE_MODE_CONTINUOUS_CIRCUIT_BLOCK_SECTIONED, 0xFF,																		// 4C Inverted Hairpin Coaster
	RIDE_MODE_SWING, 0xFF,																																	// 4D Magic Carpet
	RIDE_MODE_CONTINUOUS_CIRCUIT, 0xFF,																														// 4E Submarine Ride
	RIDE_MODE_CONTINUOUS_CIRCUIT, 0xFF,																														// 4F River Rafts
	RIDE_MODE_SHOP_STALL, 0xFF,																																// 50 (none)
	RIDE_MODE_ROTATION, 0xFF,																																// 51 Enterprise
	RIDE_MODE_SHOP_STALL, 0xFF,																																// 52 (none)
	RIDE_MODE_SHOP_STALL, 0xFF,																																// 53 (none)
	RIDE_MODE_SHOP_STALL, 0xFF,																																// 54 (none)
	RIDE_MODE_CONTINUOUS_CIRCUIT, 0xFF,																														// 55 (none)
	RIDE_MODE_POWERED_LAUNCH_PASSTROUGH, RIDE_MODE_POWERED_LAUNCH, 0xFF,																					// 56 Inverted Impulse Coaster
	RIDE_MODE_CONTINUOUS_CIRCUIT, RIDE_MODE_CONTINUOUS_CIRCUIT_BLOCK_SECTIONED, 0xFF,																		// 57 Mini Roller Coaster
	RIDE_MODE_CONTINUOUS_CIRCUIT, 0xFF,																														// 58 Mine Ride
	RIDE_MODE_CONTINUOUS_CIRCUIT, RIDE_MODE_CONTINUOUS_CIRCUIT_BLOCK_SECTIONED, 0xFF,																		// 59 Unknown
	RIDE_MODE_POWERED_LAUNCH_PASSTROUGH, RIDE_MODE_POWERED_LAUNCH, RIDE_MODE_POWERED_LAUNCH_BLOCK_SECTIONED, 0xFF											// 60 LIM Launched Roller Coaster
};

const uint8 AllRideModesAvailable[] = {
	RIDE_MODE_CONTINUOUS_CIRCUIT, RIDE_MODE_CONTINUOUS_CIRCUIT_BLOCK_SECTIONED, RIDE_MODE_REVERSE_INCLINE_LAUNCHED_SHUTTLE, RIDE_MODE_POWERED_LAUNCH_PASSTROUGH, RIDE_MODE_SHUTTLE, RIDE_MODE_NORMAL, RIDE_MODE_BOAT_HIRE, RIDE_MODE_UPWARD_LAUNCH, RIDE_MODE_ROTATING_LIFT, RIDE_MODE_STATION_TO_STATION, RIDE_MODE_SINGLE_RIDE_PER_ADMISSION, RIDE_MODE_UNLIMITED_RIDES_PER_ADMISSION, RIDE_MODE_MAZE, RIDE_MODE_RACE, RIDE_MODE_BUMPERCAR, RIDE_MODE_SWING, RIDE_MODE_SHOP_STALL, RIDE_MODE_ROTATION, RIDE_MODE_FORWARD_ROTATION, RIDE_MODE_BACKWARD_ROTATION, RIDE_MODE_FILM_AVENGING_AVIATORS, RIDE_MODE_3D_FILM_MOUSE_TAILS, RIDE_MODE_SPACE_RINGS, RIDE_MODE_BEGINNERS, RIDE_MODE_LIM_POWERED_LAUNCH, RIDE_MODE_FILM_THRILL_RIDERS, RIDE_MODE_3D_FILM_STORM_CHASERS, RIDE_MODE_3D_FILM_SPACE_RAIDERS, RIDE_MODE_INTENSE, RIDE_MODE_BERSERK, RIDE_MODE_HAUNTED_HOUSE, RIDE_MODE_CIRCUS_SHOW, RIDE_MODE_DOWNWARD_LAUNCH, RIDE_MODE_CROOKED_HOUSE, RIDE_MODE_FREEFALL_DROP, RIDE_MODE_POWERED_LAUNCH, RIDE_MODE_POWERED_LAUNCH_BLOCK_SECTIONED, 0xFF
};

const uint8 RideAvailableBreakdowns[] = {
	(1 << BREAKDOWN_SAFETY_CUT_OUT) | (1 << BREAKDOWN_VEHICLE_MALFUNCTION) | (1 << BREAKDOWN_BRAKES_FAILURE),																						// 00 Spiral Roller coaster
	(1 << BREAKDOWN_SAFETY_CUT_OUT) | (1 << BREAKDOWN_RESTRAINTS_STUCK_CLOSED) | (1 << BREAKDOWN_RESTRAINTS_STUCK_OPEN) | (1 << BREAKDOWN_VEHICLE_MALFUNCTION) | (1 << BREAKDOWN_BRAKES_FAILURE),	// 01 Stand Up Coaster
	(1 << BREAKDOWN_SAFETY_CUT_OUT) | (1 << BREAKDOWN_RESTRAINTS_STUCK_CLOSED) | (1 << BREAKDOWN_RESTRAINTS_STUCK_OPEN) | (1 << BREAKDOWN_VEHICLE_MALFUNCTION) | (1 << BREAKDOWN_BRAKES_FAILURE),	// 02 Suspended Swinging
	(1 << BREAKDOWN_SAFETY_CUT_OUT) | (1 << BREAKDOWN_RESTRAINTS_STUCK_CLOSED) | (1 << BREAKDOWN_RESTRAINTS_STUCK_OPEN) | (1 << BREAKDOWN_VEHICLE_MALFUNCTION) | (1 << BREAKDOWN_BRAKES_FAILURE),	// 03 Inverted
	(1 << BREAKDOWN_SAFETY_CUT_OUT) | (1 << BREAKDOWN_RESTRAINTS_STUCK_CLOSED) | (1 << BREAKDOWN_RESTRAINTS_STUCK_OPEN) | (1 << BREAKDOWN_VEHICLE_MALFUNCTION) | (1 << BREAKDOWN_BRAKES_FAILURE),	// 04 Steel Mini Coaster
	(1 << BREAKDOWN_SAFETY_CUT_OUT) | (1 << BREAKDOWN_VEHICLE_MALFUNCTION),																															// 05 Mini Railroad
	(1 << BREAKDOWN_SAFETY_CUT_OUT) | (1 << BREAKDOWN_DOORS_STUCK_CLOSED) | (1 << BREAKDOWN_DOORS_STUCK_OPEN) | (1 << BREAKDOWN_VEHICLE_MALFUNCTION),												// 06 Monorail
	(1 << BREAKDOWN_SAFETY_CUT_OUT) | (1 << BREAKDOWN_RESTRAINTS_STUCK_CLOSED) | (1 << BREAKDOWN_RESTRAINTS_STUCK_OPEN) | (1 << BREAKDOWN_VEHICLE_MALFUNCTION) | (1 << BREAKDOWN_BRAKES_FAILURE),	// 07 Mini Suspended Coaster
	(1 << BREAKDOWN_VEHICLE_MALFUNCTION),																																							// 08 Boat Ride
	(1 << BREAKDOWN_SAFETY_CUT_OUT) | (1 << BREAKDOWN_VEHICLE_MALFUNCTION) | (1 << BREAKDOWN_BRAKES_FAILURE),																						// 09 Wooden Wild Mine/Mouse
	(1 << BREAKDOWN_SAFETY_CUT_OUT) | (1 << BREAKDOWN_VEHICLE_MALFUNCTION) | (1 << BREAKDOWN_BRAKES_FAILURE),																						// 0A Steeplechase/Motorbike/Soap Box Derby
	(1 << BREAKDOWN_SAFETY_CUT_OUT) | (1 << BREAKDOWN_VEHICLE_MALFUNCTION),																															// 0B Car Ride
	(1 << BREAKDOWN_SAFETY_CUT_OUT) | (1 << BREAKDOWN_RESTRAINTS_STUCK_CLOSED) | (1 << BREAKDOWN_RESTRAINTS_STUCK_OPEN) | (1 << BREAKDOWN_VEHICLE_MALFUNCTION),										// 0C Launched Freefall
	(1 << BREAKDOWN_SAFETY_CUT_OUT) | (1 << BREAKDOWN_VEHICLE_MALFUNCTION) | (1 << BREAKDOWN_BRAKES_FAILURE),																						// 0D Bobsleigh Coaster
	(1 << BREAKDOWN_SAFETY_CUT_OUT) | (1 << BREAKDOWN_VEHICLE_MALFUNCTION),																															// 0E Observation Tower
	(1 << BREAKDOWN_SAFETY_CUT_OUT) | (1 << BREAKDOWN_RESTRAINTS_STUCK_CLOSED) | (1 << BREAKDOWN_RESTRAINTS_STUCK_OPEN) | (1 << BREAKDOWN_VEHICLE_MALFUNCTION) | (1 << BREAKDOWN_BRAKES_FAILURE),	// 0F Looping Roller Coaster
	(1 << BREAKDOWN_SAFETY_CUT_OUT),																																								// 10 Dinghy Slide
	(1 << BREAKDOWN_SAFETY_CUT_OUT) | (1 << BREAKDOWN_RESTRAINTS_STUCK_CLOSED) | (1 << BREAKDOWN_RESTRAINTS_STUCK_OPEN) | (1 << BREAKDOWN_VEHICLE_MALFUNCTION) | (1 << BREAKDOWN_BRAKES_FAILURE),	// 11 Mine Train Coaster
	(1 << BREAKDOWN_SAFETY_CUT_OUT),																																								// 12 Chairlift
	(1 << BREAKDOWN_SAFETY_CUT_OUT) | (1 << BREAKDOWN_RESTRAINTS_STUCK_CLOSED) | (1 << BREAKDOWN_RESTRAINTS_STUCK_OPEN) | (1 << BREAKDOWN_VEHICLE_MALFUNCTION) | (1 << BREAKDOWN_BRAKES_FAILURE),	// 13 Corkscrew Roller Coaster
	0,																																																// 14 Maze
	(1 << BREAKDOWN_SAFETY_CUT_OUT),																																								// 15 Spiral Slide
	(1 << BREAKDOWN_VEHICLE_MALFUNCTION),																																							// 16 Go Karts
	(1 << BREAKDOWN_SAFETY_CUT_OUT) | (1 << BREAKDOWN_CONTROL_FAILURE),																																// 17 Log Flume
	(1 << BREAKDOWN_SAFETY_CUT_OUT) | (1 << BREAKDOWN_CONTROL_FAILURE),																																// 18 River Rapids
	(1 << BREAKDOWN_SAFETY_CUT_OUT),																																								// 19 Bumper Cars
	(1 << BREAKDOWN_SAFETY_CUT_OUT),																																								// 1A Pirate Ship
	(1 << BREAKDOWN_SAFETY_CUT_OUT),																																								// 1B Swinging Inverter Ship
	0,																																																// 1C Food Stall
	0,																																																// 1D (none)
	0,																																																// 1E Drink Stall
	0,																																																// 1F (none)
	0,																																																// 20 Shop (all types)
	(1 << BREAKDOWN_SAFETY_CUT_OUT) | (1 << BREAKDOWN_CONTROL_FAILURE),																																// 21 Merry Go Round
	0,																																																// 22 Balloon Stall (maybe)
	0,																																																// 23 Information Kiosk
	0,																																																// 24 Bathroom
	(1 << BREAKDOWN_SAFETY_CUT_OUT),																																								// 25 Ferris Wheel
	(1 << BREAKDOWN_SAFETY_CUT_OUT),																																								// 26 Motion Simulator
	(1 << BREAKDOWN_SAFETY_CUT_OUT),																																								// 27 3D Cinema
	(1 << BREAKDOWN_SAFETY_CUT_OUT),																																								// 28 Topspin
	(1 << BREAKDOWN_SAFETY_CUT_OUT),																																								// 29 Space Rings
	(1 << BREAKDOWN_SAFETY_CUT_OUT) | (1 << BREAKDOWN_RESTRAINTS_STUCK_CLOSED) | (1 << BREAKDOWN_RESTRAINTS_STUCK_OPEN) | (1 << BREAKDOWN_VEHICLE_MALFUNCTION),										// 2A Reverse Freefall Coaster
	(1 << BREAKDOWN_SAFETY_CUT_OUT) | (1 << BREAKDOWN_DOORS_STUCK_CLOSED) | (1 << BREAKDOWN_DOORS_STUCK_OPEN),																						// 2B Elevator
	(1 << BREAKDOWN_SAFETY_CUT_OUT) | (1 << BREAKDOWN_RESTRAINTS_STUCK_CLOSED) | (1 << BREAKDOWN_RESTRAINTS_STUCK_OPEN) | (1 << BREAKDOWN_VEHICLE_MALFUNCTION) | (1 << BREAKDOWN_BRAKES_FAILURE),	// 2C Vertical Drop Roller Coaster
	0,																																																// 2D ATM
	(1 << BREAKDOWN_SAFETY_CUT_OUT),																																								// 2E Twist
	(1 << BREAKDOWN_SAFETY_CUT_OUT),																																								// 2F Haunted House
	0,																																																// 30 First Aid
	(1 << BREAKDOWN_SAFETY_CUT_OUT),																																								// 31 Circus Show
	(1 << BREAKDOWN_SAFETY_CUT_OUT) | (1 << BREAKDOWN_VEHICLE_MALFUNCTION),																															// 32 Ghost Train
	(1 << BREAKDOWN_SAFETY_CUT_OUT) | (1 << BREAKDOWN_RESTRAINTS_STUCK_CLOSED) | (1 << BREAKDOWN_RESTRAINTS_STUCK_OPEN) | (1 << BREAKDOWN_VEHICLE_MALFUNCTION) | (1 << BREAKDOWN_BRAKES_FAILURE),	// 33 Twister Roller Coaster
	(1 << BREAKDOWN_SAFETY_CUT_OUT) | (1 << BREAKDOWN_RESTRAINTS_STUCK_CLOSED) | (1 << BREAKDOWN_RESTRAINTS_STUCK_OPEN) | (1 << BREAKDOWN_VEHICLE_MALFUNCTION) | (1 << BREAKDOWN_BRAKES_FAILURE),	// 34 Wooden Roller Coaster
	(1 << BREAKDOWN_SAFETY_CUT_OUT) | (1 << BREAKDOWN_VEHICLE_MALFUNCTION) | (1 << BREAKDOWN_BRAKES_FAILURE),																						// 35 Side-Friction Roller Coaster
	(1 << BREAKDOWN_SAFETY_CUT_OUT) | (1 << BREAKDOWN_RESTRAINTS_STUCK_CLOSED) | (1 << BREAKDOWN_RESTRAINTS_STUCK_OPEN) | (1 << BREAKDOWN_VEHICLE_MALFUNCTION) | (1 << BREAKDOWN_BRAKES_FAILURE),	// 36 Wild Mouse
	(1 << BREAKDOWN_SAFETY_CUT_OUT) | (1 << BREAKDOWN_RESTRAINTS_STUCK_CLOSED) | (1 << BREAKDOWN_RESTRAINTS_STUCK_OPEN) | (1 << BREAKDOWN_VEHICLE_MALFUNCTION) | (1 << BREAKDOWN_BRAKES_FAILURE),	// 37 Multi Dimension Coaster
	(1 << BREAKDOWN_SAFETY_CUT_OUT) | (1 << BREAKDOWN_RESTRAINTS_STUCK_CLOSED) | (1 << BREAKDOWN_RESTRAINTS_STUCK_OPEN) | (1 << BREAKDOWN_VEHICLE_MALFUNCTION) | (1 << BREAKDOWN_BRAKES_FAILURE),	// 38 (none)
	(1 << BREAKDOWN_SAFETY_CUT_OUT) | (1 << BREAKDOWN_RESTRAINTS_STUCK_CLOSED) | (1 << BREAKDOWN_RESTRAINTS_STUCK_OPEN) | (1 << BREAKDOWN_VEHICLE_MALFUNCTION) | (1 << BREAKDOWN_BRAKES_FAILURE),	// 39 Flying Roller Coaster
	(1 << BREAKDOWN_SAFETY_CUT_OUT) | (1 << BREAKDOWN_RESTRAINTS_STUCK_CLOSED) | (1 << BREAKDOWN_RESTRAINTS_STUCK_OPEN) | (1 << BREAKDOWN_VEHICLE_MALFUNCTION) | (1 << BREAKDOWN_BRAKES_FAILURE),	// 3A (none)
	(1 << BREAKDOWN_SAFETY_CUT_OUT) | (1 << BREAKDOWN_VEHICLE_MALFUNCTION) | (1 << BREAKDOWN_BRAKES_FAILURE),																						// 3B Virginia Reel
	(1 << BREAKDOWN_SAFETY_CUT_OUT) | (1 << BREAKDOWN_CONTROL_FAILURE),																																// 3C Splash Boats
	(1 << BREAKDOWN_SAFETY_CUT_OUT) | (1 << BREAKDOWN_VEHICLE_MALFUNCTION),																															// 3D Mini Helicopters
	(1 << BREAKDOWN_SAFETY_CUT_OUT) | (1 << BREAKDOWN_RESTRAINTS_STUCK_CLOSED) | (1 << BREAKDOWN_RESTRAINTS_STUCK_OPEN) | (1 << BREAKDOWN_VEHICLE_MALFUNCTION) | (1 << BREAKDOWN_BRAKES_FAILURE),	// 3E Lay-down Roller Coaster
	(1 << BREAKDOWN_SAFETY_CUT_OUT) | (1 << BREAKDOWN_DOORS_STUCK_CLOSED) | (1 << BREAKDOWN_DOORS_STUCK_OPEN) | (1 << BREAKDOWN_VEHICLE_MALFUNCTION),												// 3F Suspended Monorail
	(1 << BREAKDOWN_SAFETY_CUT_OUT) | (1 << BREAKDOWN_RESTRAINTS_STUCK_CLOSED) | (1 << BREAKDOWN_RESTRAINTS_STUCK_OPEN) | (1 << BREAKDOWN_VEHICLE_MALFUNCTION) | (1 << BREAKDOWN_BRAKES_FAILURE),	// 40 (none)
	(1 << BREAKDOWN_SAFETY_CUT_OUT) | (1 << BREAKDOWN_VEHICLE_MALFUNCTION) | (1 << BREAKDOWN_BRAKES_FAILURE),																						// 41 Reverser Roller Coaster
	(1 << BREAKDOWN_SAFETY_CUT_OUT) | (1 << BREAKDOWN_RESTRAINTS_STUCK_CLOSED) | (1 << BREAKDOWN_RESTRAINTS_STUCK_OPEN) | (1 << BREAKDOWN_VEHICLE_MALFUNCTION),										// 42 Heartline Twister Roller Coaster
	0,																																																// 43 Mini Golf
	(1 << BREAKDOWN_SAFETY_CUT_OUT) | (1 << BREAKDOWN_RESTRAINTS_STUCK_CLOSED) | (1 << BREAKDOWN_RESTRAINTS_STUCK_OPEN) | (1 << BREAKDOWN_VEHICLE_MALFUNCTION) | (1 << BREAKDOWN_BRAKES_FAILURE),	// 44 Giga Coaster
	(1 << BREAKDOWN_SAFETY_CUT_OUT) | (1 << BREAKDOWN_RESTRAINTS_STUCK_CLOSED) | (1 << BREAKDOWN_RESTRAINTS_STUCK_OPEN) | (1 << BREAKDOWN_VEHICLE_MALFUNCTION),										// 45 Roto-Drop
	(1 << BREAKDOWN_SAFETY_CUT_OUT),																																								// 46 Flying Saucers
	0,																																																// 47 Crooked House
	(1 << BREAKDOWN_VEHICLE_MALFUNCTION),																																							// 48 Monorail Cycles
	(1 << BREAKDOWN_SAFETY_CUT_OUT) | (1 << BREAKDOWN_RESTRAINTS_STUCK_CLOSED) | (1 << BREAKDOWN_RESTRAINTS_STUCK_OPEN) | (1 << BREAKDOWN_VEHICLE_MALFUNCTION) | (1 << BREAKDOWN_BRAKES_FAILURE),	// 49 Compact Inverted Coaster
	(1 << BREAKDOWN_SAFETY_CUT_OUT) | (1 << BREAKDOWN_RESTRAINTS_STUCK_CLOSED) | (1 << BREAKDOWN_RESTRAINTS_STUCK_OPEN) | (1 << BREAKDOWN_VEHICLE_MALFUNCTION) | (1 << BREAKDOWN_BRAKES_FAILURE),	// 4A Water Coaster
	(1 << BREAKDOWN_SAFETY_CUT_OUT) | (1 << BREAKDOWN_RESTRAINTS_STUCK_CLOSED) | (1 << BREAKDOWN_RESTRAINTS_STUCK_OPEN) | (1 << BREAKDOWN_VEHICLE_MALFUNCTION),										// 4B Air Powered Vertical Coaster
	(1 << BREAKDOWN_SAFETY_CUT_OUT) | (1 << BREAKDOWN_RESTRAINTS_STUCK_CLOSED) | (1 << BREAKDOWN_RESTRAINTS_STUCK_OPEN) | (1 << BREAKDOWN_VEHICLE_MALFUNCTION) | (1 << BREAKDOWN_BRAKES_FAILURE),	// 4C Inverted Hairpin Coaster
	(1 << BREAKDOWN_SAFETY_CUT_OUT),																																								// 4D Magic Carpet
	(1 << BREAKDOWN_SAFETY_CUT_OUT) | (1 << BREAKDOWN_VEHICLE_MALFUNCTION),																															// 4E Submarine Ride
	(1 << BREAKDOWN_SAFETY_CUT_OUT),																																								// 4F River Rafts
	0,																																																// 50 (none)
	(1 << BREAKDOWN_SAFETY_CUT_OUT),																																								// 51 Enterprise
	0,																																																// 52 (none)
	0,																																																// 53 (none)
	0,																																																// 54 (none)
	(1 << BREAKDOWN_SAFETY_CUT_OUT) | (1 << BREAKDOWN_RESTRAINTS_STUCK_CLOSED) | (1 << BREAKDOWN_RESTRAINTS_STUCK_OPEN) | (1 << BREAKDOWN_VEHICLE_MALFUNCTION) | (1 << BREAKDOWN_BRAKES_FAILURE),	// 55 (none)
	(1 << BREAKDOWN_SAFETY_CUT_OUT) | (1 << BREAKDOWN_RESTRAINTS_STUCK_CLOSED) | (1 << BREAKDOWN_RESTRAINTS_STUCK_OPEN) | (1 << BREAKDOWN_VEHICLE_MALFUNCTION),										// 56 Inverted Impulse Coaster
	(1 << BREAKDOWN_SAFETY_CUT_OUT) | (1 << BREAKDOWN_RESTRAINTS_STUCK_CLOSED) | (1 << BREAKDOWN_RESTRAINTS_STUCK_OPEN) | (1 << BREAKDOWN_VEHICLE_MALFUNCTION) | (1 << BREAKDOWN_BRAKES_FAILURE),	// 57 Mini Roller Coaster
	(1 << BREAKDOWN_SAFETY_CUT_OUT) | (1 << BREAKDOWN_RESTRAINTS_STUCK_CLOSED) | (1 << BREAKDOWN_RESTRAINTS_STUCK_OPEN) | (1 << BREAKDOWN_VEHICLE_MALFUNCTION),										// 58 Mine Ride
	(1 << BREAKDOWN_SAFETY_CUT_OUT) | (1 << BREAKDOWN_RESTRAINTS_STUCK_CLOSED) | (1 << BREAKDOWN_RESTRAINTS_STUCK_OPEN) | (1 << BREAKDOWN_VEHICLE_MALFUNCTION) | (1 << BREAKDOWN_BRAKES_FAILURE),	// 59 Unknown
	(1 << BREAKDOWN_SAFETY_CUT_OUT) | (1 << BREAKDOWN_RESTRAINTS_STUCK_CLOSED) | (1 << BREAKDOWN_RESTRAINTS_STUCK_OPEN) | (1 << BREAKDOWN_VEHICLE_MALFUNCTION) | (1 << BREAKDOWN_BRAKES_FAILURE)	// 60 LIM Launched Roller Coaster
};

// rct2: 0x00993E7C and 0x00993E1C
const rct_ride_entrance_definition RideEntranceDefinitions[RIDE_ENTRANCE_STYLE_COUNT] = {
	{ 22664,	32,		2,		STR_PLAIN_ENTRANCE,				0x00000000,			0,	},		// RIDE_ENTRANCE_STYLE_PLAIN
	{ 22760,	31,		21,		STR_WOODEN_ENTRANCE,			0x000057A1,			0,	},		// RIDE_ENTRANCE_STYLE_WOODEN
	{ 22680,	43,		2,		STR_CANVAS_TENT_ENTRANCE,		0x800057AD,			3,	},		// RIDE_ENTRANCE_STYLE_CANVAS_TENT
	{ 22728,	43,		19,		STR_CASTLE_ENTRANCE_GREY,		0x000057B9,			0,	},		// RIDE_ENTRANCE_STYLE_CASTLE_GREY
	{ 22712,	43,		19,		STR_CASTLE_ENTRANCE_BROWN,		0x000057C5,			0,	},		// RIDE_ENTRANCE_STYLE_CASTLE_BROWN
	{ 22776,	33,		19,		STR_JUNGLE_ENTRANCE,			0x000057D1,			0,	},		// RIDE_ENTRANCE_STYLE_JUNGLE
	{ 22744,	32,		20,		STR_LOG_CABIN_ENTRANCE,			0x000057DD,			0,	},		// RIDE_ENTRANCE_STYLE_LOG_CABIN
	{ 22696,	34,		19,		STR_CLASSICAL_ROMAN_ENTRANCE,	0x000057E9,			0,	},		// RIDE_ENTRANCE_STYLE_CLASSICAL_ROMAN
	{ 22792,	40,		22,		STR_ABSTRACT_ENTRANCE,			0x400057F5,			1,	},		// RIDE_ENTRANCE_STYLE_ABSTRACT
	{ 22824,	35,		23,		STR_SNOW_ICE_ENTRANCE,			0x0000580D,			0,	},		// RIDE_ENTRANCE_STYLE_SNOW_ICE
	{ 22840,	33,		19,		STR_PAGODA_ENTRANCE,			0x00005819,			0,	},		// RIDE_ENTRANCE_STYLE_PAGODA
	{ 22856,	33,		2,		STR_SPACE_ENTRANCE,				0x00005825,			0,	},		// RIDE_ENTRANCE_STYLE_SPACE
	{ 0,		0,		2,		STR_ENTRANCE_NONE,				0x00000000,			0,	}		// RIDE_ENTRANCE_STYLE_NONE
};

// rct2: 0x0097D4F2
const rct_ride_data_4 RideData4[91] = {
	{ RIDE_TYPE_FLAG4_ALLOW_MUSIC | RIDE_TYPE_FLAG4_PEEP_CHECK_GFORCES | RIDE_TYPE_FLAG4_HAS_ENTRANCE_EXIT | RIDE_TYPE_FLAG4_HAS_AIR_TIME | RIDE_TYPE_FLAG4_ALLOW_MULTIPLE_CIRCUITS | RIDE_TYPE_FLAG4_11 | RIDE_TYPE_FLAG4_13,									MUSIC_STYLE_ROCK_STYLE_3,		0,		0,		0,		20,		20		},		// RIDE_TYPE_SPIRAL_ROLLER_COASTER
	{ RIDE_TYPE_FLAG4_ALLOW_MUSIC | RIDE_TYPE_FLAG4_PEEP_CHECK_GFORCES | RIDE_TYPE_FLAG4_HAS_ENTRANCE_EXIT | RIDE_TYPE_FLAG4_HAS_AIR_TIME | RIDE_TYPE_FLAG4_ALLOW_MULTIPLE_CIRCUITS | RIDE_TYPE_FLAG4_11 | RIDE_TYPE_FLAG4_13,									MUSIC_STYLE_TECHNO,				0,		0,		0,		20,		20		},		// RIDE_TYPE_STAND_UP_ROLLER_COASTER
	{ RIDE_TYPE_FLAG4_ALLOW_MUSIC | RIDE_TYPE_FLAG4_PEEP_CHECK_GFORCES | RIDE_TYPE_FLAG4_HAS_ENTRANCE_EXIT | RIDE_TYPE_FLAG4_HAS_AIR_TIME | RIDE_TYPE_FLAG4_11 | RIDE_TYPE_FLAG4_13,																			MUSIC_STYLE_ROCK,				0,		0,		0,		20,		20		},		// RIDE_TYPE_SUSPENDED_SWINGING_COASTER
	{ RIDE_TYPE_FLAG4_ALLOW_MUSIC | RIDE_TYPE_FLAG4_PEEP_CHECK_GFORCES | RIDE_TYPE_FLAG4_HAS_ENTRANCE_EXIT | RIDE_TYPE_FLAG4_HAS_AIR_TIME | RIDE_TYPE_FLAG4_ALLOW_MULTIPLE_CIRCUITS | RIDE_TYPE_FLAG4_11 | RIDE_TYPE_FLAG4_13,									MUSIC_STYLE_TECHNO,				0,		0,		0,		20,		20		},		// RIDE_TYPE_INVERTED_ROLLER_COASTER
	{ RIDE_TYPE_FLAG4_0 | RIDE_TYPE_FLAG4_ALLOW_MUSIC | RIDE_TYPE_FLAG4_PEEP_CHECK_GFORCES | RIDE_TYPE_FLAG4_HAS_ENTRANCE_EXIT | RIDE_TYPE_FLAG4_HAS_AIR_TIME | RIDE_TYPE_FLAG4_ALLOW_MULTIPLE_CIRCUITS | RIDE_TYPE_FLAG4_11 | RIDE_TYPE_FLAG4_13,				MUSIC_STYLE_SUMMER,				0,		0,		0,		10,		0		},		// RIDE_TYPE_JUNIOR_ROLLER_COASTER
	{ RIDE_TYPE_FLAG4_ALLOW_MUSIC | RIDE_TYPE_FLAG4_HAS_ENTRANCE_EXIT | RIDE_TYPE_FLAG4_6 | RIDE_TYPE_FLAG4_ALLOW_MULTIPLE_CIRCUITS | RIDE_TYPE_FLAG4_TRANSPORT_RIDE,																							MUSIC_STYLE_SUMMER,				0,		0,		0,		10,		0		},		// RIDE_TYPE_MINIATURE_RAILWAY
	{ RIDE_TYPE_FLAG4_ALLOW_MUSIC | RIDE_TYPE_FLAG4_HAS_ENTRANCE_EXIT | RIDE_TYPE_FLAG4_6 | RIDE_TYPE_FLAG4_ALLOW_MULTIPLE_CIRCUITS | RIDE_TYPE_FLAG4_TRANSPORT_RIDE,																							MUSIC_STYLE_SUMMER,				0,		0,		0,		20,		20		},		// RIDE_TYPE_MONORAIL
	{ RIDE_TYPE_FLAG4_ALLOW_MUSIC | RIDE_TYPE_FLAG4_PEEP_CHECK_GFORCES | RIDE_TYPE_FLAG4_HAS_ENTRANCE_EXIT | RIDE_TYPE_FLAG4_HAS_AIR_TIME | RIDE_TYPE_FLAG4_11 | RIDE_TYPE_FLAG4_13,																			MUSIC_STYLE_WILD_WEST,			0,		0,		0,		10,		0		},		// RIDE_TYPE_MINI_SUSPENDED_COASTER
	{ RIDE_TYPE_FLAG4_ALLOW_MUSIC | RIDE_TYPE_FLAG4_HAS_ENTRANCE_EXIT,																																															MUSIC_STYLE_WATER,				0,		0,		0,		20,		20		},		// RIDE_TYPE_BOAT_RIDE
	{ RIDE_TYPE_FLAG4_0 | RIDE_TYPE_FLAG4_ALLOW_MUSIC | RIDE_TYPE_FLAG4_PEEP_CHECK_GFORCES | RIDE_TYPE_FLAG4_HAS_ENTRANCE_EXIT | RIDE_TYPE_FLAG4_HAS_AIR_TIME | RIDE_TYPE_FLAG4_11 | RIDE_TYPE_FLAG4_13,														MUSIC_STYLE_WILD_WEST,			0,		0,		0,		20,		20		},		// RIDE_TYPE_WOODEN_WILD_MOUSE
	{ RIDE_TYPE_FLAG4_ALLOW_MUSIC | RIDE_TYPE_FLAG4_PEEP_CHECK_GFORCES | RIDE_TYPE_FLAG4_HAS_ENTRANCE_EXIT | RIDE_TYPE_FLAG4_HAS_AIR_TIME | RIDE_TYPE_FLAG4_11 | RIDE_TYPE_FLAG4_13,																			MUSIC_STYLE_ROCK,				0,		0,		0,		15,		0		},		// RIDE_TYPE_STEEPLECHASE
	{ RIDE_TYPE_FLAG4_0 | RIDE_TYPE_FLAG4_ALLOW_MUSIC | RIDE_TYPE_FLAG4_HAS_ENTRANCE_EXIT | RIDE_TYPE_FLAG4_6 | RIDE_TYPE_FLAG4_14,																																MUSIC_STYLE_SUMMER,				0,		0,		0,		20,		0		},		// RIDE_TYPE_CAR_RIDE
	{ RIDE_TYPE_FLAG4_ALLOW_MUSIC | RIDE_TYPE_FLAG4_HAS_ENTRANCE_EXIT | RIDE_TYPE_FLAG4_13,																																										MUSIC_STYLE_TECHNO,				0,		0,		0,		20,		20		},		// RIDE_TYPE_LAUNCHED_FREEFALL
	{ RIDE_TYPE_FLAG4_ALLOW_MUSIC | RIDE_TYPE_FLAG4_PEEP_CHECK_GFORCES | RIDE_TYPE_FLAG4_HAS_ENTRANCE_EXIT | RIDE_TYPE_FLAG4_HAS_AIR_TIME | RIDE_TYPE_FLAG4_ALLOW_MULTIPLE_CIRCUITS | RIDE_TYPE_FLAG4_11 | RIDE_TYPE_FLAG4_13,									MUSIC_STYLE_ROCK,				0,		0,		0,		10,		0		},		// RIDE_TYPE_BOBSLEIGH_COASTER
	{ RIDE_TYPE_FLAG4_ALLOW_MUSIC | RIDE_TYPE_FLAG4_HAS_ENTRANCE_EXIT | RIDE_TYPE_FLAG4_14,																																										MUSIC_STYLE_SUMMER,				0,		0,		0,		20,		20		},		// RIDE_TYPE_OBSERVATION_TOWER
	{ RIDE_TYPE_FLAG4_ALLOW_MUSIC | RIDE_TYPE_FLAG4_PEEP_CHECK_GFORCES | RIDE_TYPE_FLAG4_HAS_ENTRANCE_EXIT | RIDE_TYPE_FLAG4_HAS_AIR_TIME | RIDE_TYPE_FLAG4_ALLOW_MULTIPLE_CIRCUITS | RIDE_TYPE_FLAG4_11 | RIDE_TYPE_FLAG4_13,									MUSIC_STYLE_ROCK,				0,		0,		0,		20,		20		},		// RIDE_TYPE_LOOPING_ROLLER_COASTER
	{ RIDE_TYPE_FLAG4_ALLOW_MUSIC | RIDE_TYPE_FLAG4_HAS_ENTRANCE_EXIT | RIDE_TYPE_FLAG4_HAS_AIR_TIME | RIDE_TYPE_FLAG4_11 | RIDE_TYPE_FLAG4_13,																													MUSIC_STYLE_WATER,				0,		0,		0,		20,		20		},		// RIDE_TYPE_DINGHY_SLIDE
	{ RIDE_TYPE_FLAG4_ALLOW_MUSIC | RIDE_TYPE_FLAG4_PEEP_CHECK_GFORCES | RIDE_TYPE_FLAG4_HAS_ENTRANCE_EXIT | RIDE_TYPE_FLAG4_HAS_AIR_TIME | RIDE_TYPE_FLAG4_ALLOW_MULTIPLE_CIRCUITS | RIDE_TYPE_FLAG4_11 | RIDE_TYPE_FLAG4_13,									MUSIC_STYLE_WILD_WEST,			0,		0,		0,		10,		0		},		// RIDE_TYPE_MINE_TRAIN_COASTER
	{ RIDE_TYPE_FLAG4_ALLOW_MUSIC | RIDE_TYPE_FLAG4_HAS_ENTRANCE_EXIT | RIDE_TYPE_FLAG4_6 | RIDE_TYPE_FLAG4_TRANSPORT_RIDE | RIDE_TYPE_FLAG4_14,																												MUSIC_STYLE_SUMMER,				0,		0,		0,		20,		20		},		// RIDE_TYPE_CHAIRLIFT
	{ RIDE_TYPE_FLAG4_ALLOW_MUSIC | RIDE_TYPE_FLAG4_PEEP_CHECK_GFORCES | RIDE_TYPE_FLAG4_HAS_ENTRANCE_EXIT | RIDE_TYPE_FLAG4_HAS_AIR_TIME | RIDE_TYPE_FLAG4_ALLOW_MULTIPLE_CIRCUITS | RIDE_TYPE_FLAG4_11 | RIDE_TYPE_FLAG4_13,									MUSIC_STYLE_ROCK,				0,		0,		0,		10,		0		},		// RIDE_TYPE_CORKSCREW_ROLLER_COASTER
	{ RIDE_TYPE_FLAG4_HAS_ENTRANCE_EXIT,																																																						MUSIC_STYLE_SUMMER,				0,		0,		0,		15,		0		},		// RIDE_TYPE_MAZE
	{ RIDE_TYPE_FLAG4_ALLOW_MUSIC | RIDE_TYPE_FLAG4_HAS_ENTRANCE_EXIT | RIDE_TYPE_FLAG4_13,																																										MUSIC_STYLE_SUMMER,				0,		0,		0,		20,		0		},		// RIDE_TYPE_SPIRAL_SLIDE
	{ RIDE_TYPE_FLAG4_ALLOW_MUSIC | RIDE_TYPE_FLAG4_HAS_ENTRANCE_EXIT | RIDE_TYPE_FLAG4_13,																																										MUSIC_STYLE_TECHNO,				0,		0,		0,		20,		20		},		// RIDE_TYPE_GO_KARTS
	{ RIDE_TYPE_FLAG4_ALLOW_MUSIC | RIDE_TYPE_FLAG4_HAS_ENTRANCE_EXIT | RIDE_TYPE_FLAG4_6 | RIDE_TYPE_FLAG4_HAS_AIR_TIME | RIDE_TYPE_FLAG4_13,																													MUSIC_STYLE_WATER,				0,		0,		0,		20,		20		},		// RIDE_TYPE_LOG_FLUME
	{ RIDE_TYPE_FLAG4_ALLOW_MUSIC | RIDE_TYPE_FLAG4_HAS_ENTRANCE_EXIT | RIDE_TYPE_FLAG4_6 | RIDE_TYPE_FLAG4_HAS_AIR_TIME | RIDE_TYPE_FLAG4_13,																													MUSIC_STYLE_WATER,				0,		0,		0,		15,		0		},		// RIDE_TYPE_RIVER_RAPIDS
	{ RIDE_TYPE_FLAG4_MUSIC_ON_DEFAULT | RIDE_TYPE_FLAG4_ALLOW_MUSIC | RIDE_TYPE_FLAG4_HAS_ENTRANCE_EXIT | RIDE_TYPE_FLAG4_14,																																	MUSIC_STYLE_DODGEMS_BEAT,		0,		0,		0,		15,		0		},		// RIDE_TYPE_DODGEMS
	{ RIDE_TYPE_FLAG4_ALLOW_MUSIC | RIDE_TYPE_FLAG4_HAS_ENTRANCE_EXIT | RIDE_TYPE_FLAG4_SINGLE_SESSION | RIDE_TYPE_FLAG4_13,																																	MUSIC_STYLE_PIRATES,			0,		0,		0,		15,		0		},		// RIDE_TYPE_PIRATE_SHIP
	{ RIDE_TYPE_FLAG4_ALLOW_MUSIC | RIDE_TYPE_FLAG4_HAS_ENTRANCE_EXIT | RIDE_TYPE_FLAG4_SINGLE_SESSION | RIDE_TYPE_FLAG4_13,																																	MUSIC_STYLE_TECHNO,				0,		0,		0,		9,		0		},		// RIDE_TYPE_SWINGING_INVERTER_SHIP
	{ 0,																																																														MUSIC_STYLE_GENTLE,				0,		0,		0,		15,		0		},		// RIDE_TYPE_FOOD_STALL
	{ 0,																																																														MUSIC_STYLE_GENTLE,				0,		0,		0,		12,		0		},		// RIDE_TYPE_1D
	{ 0,																																																														MUSIC_STYLE_GENTLE,				0,		0,		0,		8,		0		},		// RIDE_TYPE_DRINK_STALL
	{ 0,																																																														MUSIC_STYLE_GENTLE,				0,		0,		0,		15,		0		},		// RIDE_TYPE_1F
	{ 0,																																																														MUSIC_STYLE_GENTLE,				0,		0,		0,		10,		0		},		// RIDE_TYPE_SHOP
	{ RIDE_TYPE_FLAG4_MUSIC_ON_DEFAULT | RIDE_TYPE_FLAG4_ALLOW_MUSIC | RIDE_TYPE_FLAG4_HAS_ENTRANCE_EXIT | RIDE_TYPE_FLAG4_SINGLE_SESSION | RIDE_TYPE_FLAG4_13,																									MUSIC_STYLE_FAIRGROUND_ORGAN,	0,		0,		0,		9,		0		},		// RIDE_TYPE_MERRY_GO_ROUND
	{ 0,																																																														MUSIC_STYLE_GENTLE,				0,		0,		0,		6,		25		},		// RIDE_TYPE_22
	{ 0,																																																														MUSIC_STYLE_GENTLE,				0,		0,		0,		0,		0		},		// RIDE_TYPE_INFORMATION_KIOSK
	{ 0,																																																														MUSIC_STYLE_GENTLE,				0,		0,		0,		10,		0		},		// RIDE_TYPE_TOILETS
	{ RIDE_TYPE_FLAG4_ALLOW_MUSIC | RIDE_TYPE_FLAG4_HAS_ENTRANCE_EXIT | RIDE_TYPE_FLAG4_SINGLE_SESSION | RIDE_TYPE_FLAG4_14,																																	MUSIC_STYLE_SUMMER,				0,		0,		0,		20,		0		},		// RIDE_TYPE_FERRIS_WHEEL
	{ RIDE_TYPE_FLAG4_ALLOW_MUSIC | RIDE_TYPE_FLAG4_HAS_ENTRANCE_EXIT | RIDE_TYPE_FLAG4_SINGLE_SESSION | RIDE_TYPE_FLAG4_14,																																	MUSIC_STYLE_ROCK,				0,		0,		0,		20,		0		},		// RIDE_TYPE_MOTION_SIMULATOR
	{ RIDE_TYPE_FLAG4_ALLOW_MUSIC | RIDE_TYPE_FLAG4_HAS_ENTRANCE_EXIT | RIDE_TYPE_FLAG4_SINGLE_SESSION,																																							MUSIC_STYLE_ROCK,				0,		0,		0,		20,		0		},		// RIDE_TYPE_3D_CINEMA
	{ RIDE_TYPE_FLAG4_ALLOW_MUSIC | RIDE_TYPE_FLAG4_HAS_ENTRANCE_EXIT | RIDE_TYPE_FLAG4_SINGLE_SESSION | RIDE_TYPE_FLAG4_13,																																	MUSIC_STYLE_ROCK,				0,		0,		0,		5,		0		},		// RIDE_TYPE_TOP_SPIN
	{ RIDE_TYPE_FLAG4_ALLOW_MUSIC | RIDE_TYPE_FLAG4_HAS_ENTRANCE_EXIT | RIDE_TYPE_FLAG4_SINGLE_SESSION | RIDE_TYPE_FLAG4_14,																																	MUSIC_STYLE_GENTLE,				0,		0,		0,		20,		0		},		// RIDE_TYPE_SPACE_RINGS
	{ RIDE_TYPE_FLAG4_ALLOW_MUSIC | RIDE_TYPE_FLAG4_HAS_ENTRANCE_EXIT | RIDE_TYPE_FLAG4_HAS_AIR_TIME | RIDE_TYPE_FLAG4_11 | RIDE_TYPE_FLAG4_13,																													MUSIC_STYLE_ROCK,				0,		0,		0,		10,		0		},		// RIDE_TYPE_REVERSE_FREEFALL_COASTER
	{ RIDE_TYPE_FLAG4_ALLOW_MUSIC | RIDE_TYPE_FLAG4_HAS_ENTRANCE_EXIT | RIDE_TYPE_FLAG4_TRANSPORT_RIDE,																																							MUSIC_STYLE_SUMMER,				0,		0,		0,		20,		20		},		// RIDE_TYPE_LIFT
	{ RIDE_TYPE_FLAG4_ALLOW_MUSIC | RIDE_TYPE_FLAG4_PEEP_CHECK_GFORCES | RIDE_TYPE_FLAG4_HAS_ENTRANCE_EXIT | RIDE_TYPE_FLAG4_HAS_AIR_TIME | RIDE_TYPE_FLAG4_11 | RIDE_TYPE_FLAG4_13,																			MUSIC_STYLE_ROCK,				0,		0,		0,		0,		0		},		// RIDE_TYPE_VERTICAL_DROP_ROLLER_COASTER
	{ 0,																																																														MUSIC_STYLE_GENTLE,				0,		0,		0,		10,		0		},		// RIDE_TYPE_CASH_MACHINE
	{ RIDE_TYPE_FLAG4_ALLOW_MUSIC | RIDE_TYPE_FLAG4_HAS_ENTRANCE_EXIT | RIDE_TYPE_FLAG4_SINGLE_SESSION | RIDE_TYPE_FLAG4_13,																																	MUSIC_STYLE_GENTLE,				0,		0,		0,		10,		0		},		// RIDE_TYPE_TWIST
	{ RIDE_TYPE_FLAG4_ALLOW_MUSIC | RIDE_TYPE_FLAG4_HAS_ENTRANCE_EXIT | RIDE_TYPE_FLAG4_SINGLE_SESSION,																																							MUSIC_STYLE_HORROR,				0,		0,		0,		0,		0		},		// RIDE_TYPE_HAUNTED_HOUSE
	{ 0,																																																														MUSIC_STYLE_GENTLE,				0,		0,		0,		15,		0		},		// RIDE_TYPE_FIRST_AID
	{ RIDE_TYPE_FLAG4_MUSIC_ON_DEFAULT | RIDE_TYPE_FLAG4_HAS_ENTRANCE_EXIT | RIDE_TYPE_FLAG4_SINGLE_SESSION,																																					MUSIC_STYLE_CIRCUS_SHOW,		0,		0,		0,		15,		0		},		// RIDE_TYPE_CIRCUS_SHOW
	{ RIDE_TYPE_FLAG4_0 | RIDE_TYPE_FLAG4_ALLOW_MUSIC | RIDE_TYPE_FLAG4_HAS_ENTRANCE_EXIT | RIDE_TYPE_FLAG4_6 | RIDE_TYPE_FLAG4_HAS_AIR_TIME | RIDE_TYPE_FLAG4_13,																								MUSIC_STYLE_HORROR,				0,		0,		0,		20,		20		},		// RIDE_TYPE_GHOST_TRAIN
	{ RIDE_TYPE_FLAG4_ALLOW_MUSIC | RIDE_TYPE_FLAG4_PEEP_CHECK_GFORCES | RIDE_TYPE_FLAG4_HAS_ENTRANCE_EXIT | RIDE_TYPE_FLAG4_HAS_AIR_TIME | RIDE_TYPE_FLAG4_ALLOW_MULTIPLE_CIRCUITS | RIDE_TYPE_FLAG4_11 | RIDE_TYPE_FLAG4_13,									MUSIC_STYLE_ROCK,				0,		0,		0,		20,		20		},		// RIDE_TYPE_TWISTER_ROLLER_COASTER
	{ RIDE_TYPE_FLAG4_ALLOW_MUSIC | RIDE_TYPE_FLAG4_PEEP_CHECK_GFORCES | RIDE_TYPE_FLAG4_HAS_ENTRANCE_EXIT | RIDE_TYPE_FLAG4_HAS_AIR_TIME | RIDE_TYPE_FLAG4_ALLOW_MULTIPLE_CIRCUITS | RIDE_TYPE_FLAG4_11 | RIDE_TYPE_FLAG4_13,									MUSIC_STYLE_WILD_WEST,			0,		0,		0,		20,		20		},		// RIDE_TYPE_WOODEN_ROLLER_COASTER
	{ RIDE_TYPE_FLAG4_ALLOW_MUSIC | RIDE_TYPE_FLAG4_PEEP_CHECK_GFORCES | RIDE_TYPE_FLAG4_HAS_ENTRANCE_EXIT | RIDE_TYPE_FLAG4_HAS_AIR_TIME | RIDE_TYPE_FLAG4_ALLOW_MULTIPLE_CIRCUITS | RIDE_TYPE_FLAG4_11 | RIDE_TYPE_FLAG4_13,									MUSIC_STYLE_GENTLE,				0,		0,		0,		20,		20		},		// RIDE_TYPE_SIDE_FRICTION_ROLLER_COASTER
	{ RIDE_TYPE_FLAG4_0 | RIDE_TYPE_FLAG4_ALLOW_MUSIC | RIDE_TYPE_FLAG4_PEEP_CHECK_GFORCES | RIDE_TYPE_FLAG4_HAS_ENTRANCE_EXIT | RIDE_TYPE_FLAG4_HAS_AIR_TIME | RIDE_TYPE_FLAG4_11 | RIDE_TYPE_FLAG4_13,														MUSIC_STYLE_ROCK,				0,		0,		0,		20,		20		},		// RIDE_TYPE_WILD_MOUSE
	{ RIDE_TYPE_FLAG4_ALLOW_MUSIC | (1 << 3) | RIDE_TYPE_FLAG4_PEEP_CHECK_GFORCES | RIDE_TYPE_FLAG4_HAS_ENTRANCE_EXIT | RIDE_TYPE_FLAG4_HAS_AIR_TIME | RIDE_TYPE_FLAG4_ALLOW_MULTIPLE_CIRCUITS | RIDE_TYPE_FLAG4_11 | RIDE_TYPE_FLAG4_13,						MUSIC_STYLE_ROCK_STYLE_3,		56,		0,		0,		20,		20		},		// RIDE_TYPE_MULTI_DIMENSION_ROLLER_COASTER
	{ RIDE_TYPE_FLAG4_ALLOW_MUSIC | RIDE_TYPE_FLAG4_13,																																																			MUSIC_STYLE_GENTLE,				0,		0,		0,		20,		20		},		// RIDE_TYPE_38
	{ RIDE_TYPE_FLAG4_ALLOW_MUSIC | (1 << 3) | RIDE_TYPE_FLAG4_PEEP_CHECK_GFORCES | RIDE_TYPE_FLAG4_HAS_ENTRANCE_EXIT | RIDE_TYPE_FLAG4_HAS_AIR_TIME | RIDE_TYPE_FLAG4_ALLOW_MULTIPLE_CIRCUITS | RIDE_TYPE_FLAG4_11 | RIDE_TYPE_FLAG4_13 | RIDE_TYPE_FLAG4_15,	MUSIC_STYLE_ROCK,				58,		0,		0,		20,		20		},		// RIDE_TYPE_FLYING_ROLLER_COASTER
	{ RIDE_TYPE_FLAG4_ALLOW_MUSIC | RIDE_TYPE_FLAG4_13 | (1 << 15),																																																MUSIC_STYLE_GENTLE,				0,		0,		0,		20,		20		},		// RIDE_TYPE_3A
	{ RIDE_TYPE_FLAG4_ALLOW_MUSIC | RIDE_TYPE_FLAG4_PEEP_CHECK_GFORCES | RIDE_TYPE_FLAG4_HAS_ENTRANCE_EXIT | RIDE_TYPE_FLAG4_HAS_AIR_TIME | RIDE_TYPE_FLAG4_11 | RIDE_TYPE_FLAG4_13,																			MUSIC_STYLE_ROCK,				0,		0,		0,		20,		20		},		// RIDE_TYPE_VIRGINIA_REEL
	{ RIDE_TYPE_FLAG4_ALLOW_MUSIC | RIDE_TYPE_FLAG4_HAS_ENTRANCE_EXIT | RIDE_TYPE_FLAG4_6 | RIDE_TYPE_FLAG4_HAS_AIR_TIME | RIDE_TYPE_FLAG4_14,																													MUSIC_STYLE_WATER,				0,		0,		0,		15,		0		},		// RIDE_TYPE_SPLASH_BOATS
	{ RIDE_TYPE_FLAG4_0 | RIDE_TYPE_FLAG4_ALLOW_MUSIC | RIDE_TYPE_FLAG4_HAS_ENTRANCE_EXIT | RIDE_TYPE_FLAG4_6 | RIDE_TYPE_FLAG4_14,																																MUSIC_STYLE_SUMMER,				0,		0,		0,		20,		20		},		// RIDE_TYPE_MINI_HELICOPTERS
	{ RIDE_TYPE_FLAG4_ALLOW_MUSIC | (1 << 3) | RIDE_TYPE_FLAG4_PEEP_CHECK_GFORCES | RIDE_TYPE_FLAG4_HAS_ENTRANCE_EXIT | RIDE_TYPE_FLAG4_HAS_AIR_TIME | RIDE_TYPE_FLAG4_ALLOW_MULTIPLE_CIRCUITS | RIDE_TYPE_FLAG4_11 | RIDE_TYPE_FLAG4_13,						MUSIC_STYLE_ROCK,				64,		0,		0,		10,		0		},		// RIDE_TYPE_LAY_DOWN_ROLLER_COASTER
	{ RIDE_TYPE_FLAG4_ALLOW_MUSIC | RIDE_TYPE_FLAG4_HAS_ENTRANCE_EXIT | RIDE_TYPE_FLAG4_6 | RIDE_TYPE_FLAG4_ALLOW_MULTIPLE_CIRCUITS | RIDE_TYPE_FLAG4_TRANSPORT_RIDE,																							MUSIC_STYLE_SUMMER,				0,		0,		0,		20,		20		},		// RIDE_TYPE_SUSPENDED_MONORAIL
	{ RIDE_TYPE_FLAG4_ALLOW_MUSIC | RIDE_TYPE_FLAG4_13,																																																			MUSIC_STYLE_GENTLE,				0,		0,		0,		20,		20		},		// RIDE_TYPE_40
	{ RIDE_TYPE_FLAG4_ALLOW_MUSIC | RIDE_TYPE_FLAG4_PEEP_CHECK_GFORCES | RIDE_TYPE_FLAG4_HAS_ENTRANCE_EXIT | RIDE_TYPE_FLAG4_HAS_AIR_TIME | RIDE_TYPE_FLAG4_11 | RIDE_TYPE_FLAG4_13,																			MUSIC_STYLE_TECHNO,				0,		0,		0,		15,		20		},		// RIDE_TYPE_REVERSER_ROLLER_COASTER
	{ RIDE_TYPE_FLAG4_ALLOW_MUSIC | RIDE_TYPE_FLAG4_PEEP_CHECK_GFORCES | RIDE_TYPE_FLAG4_HAS_ENTRANCE_EXIT | RIDE_TYPE_FLAG4_HAS_AIR_TIME | RIDE_TYPE_FLAG4_11 | RIDE_TYPE_FLAG4_13,																			MUSIC_STYLE_TECHNO,				0,		0,		0,		10,		0		},		// RIDE_TYPE_HEARTLINE_TWISTER_COASTER
	{ RIDE_TYPE_FLAG4_ALLOW_MUSIC | RIDE_TYPE_FLAG4_HAS_ENTRANCE_EXIT | RIDE_TYPE_FLAG4_14,																																										MUSIC_STYLE_SUMMER,				0,		0,		0,		20,		20		},		// RIDE_TYPE_MINI_GOLF
	{ RIDE_TYPE_FLAG4_ALLOW_MUSIC | RIDE_TYPE_FLAG4_PEEP_CHECK_GFORCES | RIDE_TYPE_FLAG4_HAS_ENTRANCE_EXIT | RIDE_TYPE_FLAG4_HAS_AIR_TIME | RIDE_TYPE_FLAG4_ALLOW_MULTIPLE_CIRCUITS | RIDE_TYPE_FLAG4_10 | RIDE_TYPE_FLAG4_11 | RIDE_TYPE_FLAG4_13,				MUSIC_STYLE_ROCK_STYLE_3,		0,		0,		0,		20,		0		},		// RIDE_TYPE_GIGA_COASTER
	{ RIDE_TYPE_FLAG4_ALLOW_MUSIC | RIDE_TYPE_FLAG4_HAS_ENTRANCE_EXIT | RIDE_TYPE_FLAG4_SINGLE_SESSION | RIDE_TYPE_FLAG4_13,																																	MUSIC_STYLE_ROCK,				0,		0,		0,		15,		0		},		// RIDE_TYPE_ROTO_DROP
	{ RIDE_TYPE_FLAG4_MUSIC_ON_DEFAULT | RIDE_TYPE_FLAG4_ALLOW_MUSIC | RIDE_TYPE_FLAG4_HAS_ENTRANCE_EXIT | RIDE_TYPE_FLAG4_SINGLE_SESSION | RIDE_TYPE_FLAG4_13,																									MUSIC_STYLE_ROCK,				0,		0,		0,		10,		0		},		// RIDE_TYPE_FLYING_SAUCERS
	{ RIDE_TYPE_FLAG4_ALLOW_MUSIC | RIDE_TYPE_FLAG4_HAS_ENTRANCE_EXIT | RIDE_TYPE_FLAG4_SINGLE_SESSION,																																							MUSIC_STYLE_GENTLE,				0,		0,		0,		15,		0		},		// RIDE_TYPE_CROOKED_HOUSE
	{ RIDE_TYPE_FLAG4_ALLOW_MUSIC | RIDE_TYPE_FLAG4_HAS_ENTRANCE_EXIT | RIDE_TYPE_FLAG4_14,																																										MUSIC_STYLE_SUMMER,				0,		0,		0,		20,		20		},		// RIDE_TYPE_MONORAIL_CYCLES
	{ RIDE_TYPE_FLAG4_ALLOW_MUSIC | RIDE_TYPE_FLAG4_PEEP_CHECK_GFORCES | RIDE_TYPE_FLAG4_HAS_ENTRANCE_EXIT | RIDE_TYPE_FLAG4_HAS_AIR_TIME | RIDE_TYPE_FLAG4_ALLOW_MULTIPLE_CIRCUITS | RIDE_TYPE_FLAG4_11 | RIDE_TYPE_FLAG4_13,									MUSIC_STYLE_TECHNO,				0,		0,		0,		20,		20		},		// RIDE_TYPE_COMPACT_INVERTED_COASTER
	{ RIDE_TYPE_FLAG4_ALLOW_MUSIC | RIDE_TYPE_FLAG4_PEEP_CHECK_GFORCES | RIDE_TYPE_FLAG4_HAS_ENTRANCE_EXIT | RIDE_TYPE_FLAG4_HAS_AIR_TIME | RIDE_TYPE_FLAG4_11 | RIDE_TYPE_FLAG4_13,																			MUSIC_STYLE_WATER,				0,		0,		0,		20,		0		},		// RIDE_TYPE_WATER_COASTER
	{ RIDE_TYPE_FLAG4_ALLOW_MUSIC | RIDE_TYPE_FLAG4_PEEP_CHECK_GFORCES | RIDE_TYPE_FLAG4_HAS_ENTRANCE_EXIT | RIDE_TYPE_FLAG4_HAS_AIR_TIME | RIDE_TYPE_FLAG4_11 | RIDE_TYPE_FLAG4_13,																			MUSIC_STYLE_ROCK_STYLE_2,		0,		0,		0,		20,		20		},		// RIDE_TYPE_AIR_POWERED_VERTICAL_COASTER
	{ RIDE_TYPE_FLAG4_ALLOW_MUSIC | RIDE_TYPE_FLAG4_PEEP_CHECK_GFORCES | RIDE_TYPE_FLAG4_HAS_ENTRANCE_EXIT | RIDE_TYPE_FLAG4_HAS_AIR_TIME | RIDE_TYPE_FLAG4_11 | RIDE_TYPE_FLAG4_13,																			MUSIC_STYLE_ROCK_STYLE_2,		0,		0,		0,		15,		0		},		// RIDE_TYPE_INVERTED_HAIRPIN_COASTER
	{ RIDE_TYPE_FLAG4_ALLOW_MUSIC | RIDE_TYPE_FLAG4_HAS_ENTRANCE_EXIT | RIDE_TYPE_FLAG4_SINGLE_SESSION | RIDE_TYPE_FLAG4_13,																																	MUSIC_STYLE_EGYPTIAN,			0,		0,		0,		10,		0		},		// RIDE_TYPE_MAGIC_CARPET
	{ RIDE_TYPE_FLAG4_ALLOW_MUSIC | RIDE_TYPE_FLAG4_PEEP_CHECK_GFORCES | RIDE_TYPE_FLAG4_HAS_ENTRANCE_EXIT | RIDE_TYPE_FLAG4_6,																																	MUSIC_STYLE_WATER,				0,		0,		0,		10,		20		},		// RIDE_TYPE_SUBMARINE_RIDE
	{ RIDE_TYPE_FLAG4_ALLOW_MUSIC | RIDE_TYPE_FLAG4_HAS_ENTRANCE_EXIT | RIDE_TYPE_FLAG4_6 | RIDE_TYPE_FLAG4_14,																																					MUSIC_STYLE_GENTLE,				0,		0,		0,		7,		0		},		// RIDE_TYPE_RIVER_RAFTS
	{ 0,																																																														MUSIC_STYLE_GENTLE,				0,		0,		0,		20,		0		},		// RIDE_TYPE_50
	{ RIDE_TYPE_FLAG4_ALLOW_MUSIC | RIDE_TYPE_FLAG4_HAS_ENTRANCE_EXIT | RIDE_TYPE_FLAG4_SINGLE_SESSION | RIDE_TYPE_FLAG4_13,																																	MUSIC_STYLE_ROCK_STYLE_2,		0,		0,		0,		12,		0		},		// RIDE_TYPE_ENTERPRISE
	{ 0,																																																														MUSIC_STYLE_GENTLE,				0,		0,		0,		15,		0		},		// RIDE_TYPE_52
	{ 0,																																																														MUSIC_STYLE_GENTLE,				0,		0,		0,		12,		0		},		// RIDE_TYPE_53
	{ 0,																																																														MUSIC_STYLE_GENTLE,				0,		0,		0,		20,		20		},		// RIDE_TYPE_54
	{ RIDE_TYPE_FLAG4_ALLOW_MUSIC | RIDE_TYPE_FLAG4_PEEP_CHECK_GFORCES | RIDE_TYPE_FLAG4_HAS_ENTRANCE_EXIT | RIDE_TYPE_FLAG4_HAS_AIR_TIME | RIDE_TYPE_FLAG4_ALLOW_MULTIPLE_CIRCUITS | RIDE_TYPE_FLAG4_11 | RIDE_TYPE_FLAG4_13,									MUSIC_STYLE_ROCK,				0,		0,		0,		20,		20		},		// RIDE_TYPE_55
	{ RIDE_TYPE_FLAG4_ALLOW_MUSIC | RIDE_TYPE_FLAG4_PEEP_CHECK_GFORCES | RIDE_TYPE_FLAG4_HAS_ENTRANCE_EXIT | RIDE_TYPE_FLAG4_HAS_AIR_TIME | RIDE_TYPE_FLAG4_ALLOW_MULTIPLE_CIRCUITS | RIDE_TYPE_FLAG4_11 | RIDE_TYPE_FLAG4_13,									MUSIC_STYLE_ROCK,				0,		0,		0,		20,		20		},		// RIDE_TYPE_INVERTED_IMPULSE_COASTER
	{ RIDE_TYPE_FLAG4_ALLOW_MUSIC | RIDE_TYPE_FLAG4_PEEP_CHECK_GFORCES | RIDE_TYPE_FLAG4_HAS_ENTRANCE_EXIT | RIDE_TYPE_FLAG4_HAS_AIR_TIME | RIDE_TYPE_FLAG4_ALLOW_MULTIPLE_CIRCUITS | RIDE_TYPE_FLAG4_11 | RIDE_TYPE_FLAG4_13,									MUSIC_STYLE_SUMMER,				0,		0,		0,		20,		20		},		// RIDE_TYPE_MINI_ROLLER_COASTER
	{ RIDE_TYPE_FLAG4_ALLOW_MUSIC | RIDE_TYPE_FLAG4_PEEP_CHECK_GFORCES | RIDE_TYPE_FLAG4_HAS_ENTRANCE_EXIT | RIDE_TYPE_FLAG4_HAS_AIR_TIME | RIDE_TYPE_FLAG4_ALLOW_MULTIPLE_CIRCUITS | RIDE_TYPE_FLAG4_11 | RIDE_TYPE_FLAG4_13,									MUSIC_STYLE_WILD_WEST,			0,		0,		0,		20,		20		},		// RIDE_TYPE_MINE_RIDE
	{ RIDE_TYPE_FLAG4_0 | RIDE_TYPE_FLAG4_ALLOW_MUSIC | RIDE_TYPE_FLAG4_PEEP_CHECK_GFORCES | RIDE_TYPE_FLAG4_HAS_ENTRANCE_EXIT | RIDE_TYPE_FLAG4_HAS_AIR_TIME | RIDE_TYPE_FLAG4_13,																				MUSIC_STYLE_ROCK_STYLE_2,		0,		0,		0,		20,		20		},		// RIDE_TYPE_59
	{ RIDE_TYPE_FLAG4_ALLOW_MUSIC | RIDE_TYPE_FLAG4_PEEP_CHECK_GFORCES | RIDE_TYPE_FLAG4_HAS_ENTRANCE_EXIT | RIDE_TYPE_FLAG4_HAS_AIR_TIME | RIDE_TYPE_FLAG4_ALLOW_MULTIPLE_CIRCUITS | RIDE_TYPE_FLAG4_11 | RIDE_TYPE_FLAG4_13,									MUSIC_STYLE_ROCK,				0,		0,		0,		12,		7		},		// RIDE_TYPE_LIM_LAUNCHED_ROLLER_COASTER
};

// rct2: 0x00982358
const money8 DefaultShopItemPrice[SHOP_ITEM_COUNT] = {
	MONEY(0,90),						// SHOP_ITEM_BALLOON
	MONEY(2,50),						// SHOP_ITEM_TOY
	MONEY(0,60),						// SHOP_ITEM_MAP
	MONEY(0,00),						// SHOP_ITEM_PHOTO
	MONEY(2,50),						// SHOP_ITEM_UMBRELLA
	MONEY(1,20),						// SHOP_ITEM_DRINK
	MONEY(1,50),						// SHOP_ITEM_BURGER
	MONEY(1,50),						// SHOP_ITEM_FRIES
	MONEY(0,90),						// SHOP_ITEM_ICE_CREAM
	MONEY(0,80),						// SHOP_ITEM_COTTON_CANDY
	MONEY(0,00),						// SHOP_ITEM_EMPTY_CAN
	MONEY(0,00),						// SHOP_ITEM_RUBBISH
	MONEY(0,00),						// SHOP_ITEM_EMPTY_BURGER_BOX
	MONEY(1,60),						// SHOP_ITEM_PIZZA
	MONEY(0,00),						// SHOP_ITEM_VOUCHER
	MONEY(1,20),						// SHOP_ITEM_POPCORN
	MONEY(1,00),						// SHOP_ITEM_HOT_DOG
	MONEY(1,50),						// SHOP_ITEM_TENTACLE
	MONEY(1,50),						// SHOP_ITEM_HAT
	MONEY(0,70),						// SHOP_ITEM_CANDY_APPLE
	MONEY(3,00),						// SHOP_ITEM_TSHIRT
	MONEY(0,70),						// SHOP_ITEM_DONUT
	MONEY(1,20),						// SHOP_ITEM_COFFEE
	MONEY(0,00),						// SHOP_ITEM_EMPTY_CUP
	MONEY(1,50),						// SHOP_ITEM_CHICKEN
	MONEY(1,20),						// SHOP_ITEM_LEMONADE
	MONEY(0,00),						// SHOP_ITEM_EMPTY_BOX
	MONEY(0,00),						// SHOP_ITEM_EMPTY_BOTTLE
	MONEY(0,00),						// 28
	MONEY(0,00),						// 29
	MONEY(0,00),						// 30
	MONEY(0,00),						// 31
	MONEY(0,00),						// SHOP_ITEM_PHOTO2
	MONEY(0,00),						// SHOP_ITEM_PHOTO3
	MONEY(0,00),						// SHOP_ITEM_PHOTO4
	MONEY(1,10),						// SHOP_ITEM_PRETZEL
	MONEY(1,20),						// SHOP_ITEM_CHOCOLATE
	MONEY(1,10),						// SHOP_ITEM_ICED_TEA
	MONEY(1,20),						// SHOP_ITEM_FUNNEL_CAKE
	MONEY(1,50),						// SHOP_ITEM_SUNGLASSES
	MONEY(1,50),						// SHOP_ITEM_BEEF_NOODLES
	MONEY(1,50),						// SHOP_ITEM_FRIED_RICE_NOODLES
	MONEY(1,50),						// SHOP_ITEM_WONTON_SOUP
	MONEY(1,50),						// SHOP_ITEM_MEATBALL_SOUP
	MONEY(1,20),						// SHOP_ITEM_FRUIT_JUICE
	MONEY(1,20),						// SHOP_ITEM_SOYBEAN_MILK
	MONEY(1,20),						// SHOP_ITEM_SU_JONGKWA
	MONEY(1,50),						// SHOP_ITEM_SUB_SANDWICH
	MONEY(0,70),						// SHOP_ITEM_COOKIE
	MONEY(0,00),						// SHOP_ITEM_EMPTY_BOWL_RED
	MONEY(0,00),						// SHOP_ITEM_EMPTY_DRINK_CARTON
	MONEY(0,00),						// SHOP_ITEM_EMPTY_JUICE_CUP
	MONEY(1,50),						// SHOP_ITEM_ROAST_SAUSAGE
	MONEY(0,00),						// SHOP_ITEM_EMPTY_BOWL_BLUE
	MONEY(0,00),						// 54
	MONEY(0,00),						// 55
};

const rct_shop_item_string_types ShopItemStringIds[SHOP_ITEM_COUNT] = {
	{ STR_SHOP_ITEM_SINGULAR_BALLOON,				STR_SHOP_ITEM_PLURAL_BALLOON,				STR_SHOP_ITEM_INDEFINITE_BALLOON,				STR_SHOP_ITEM_DISPLAY_BALLOON				},
	{ STR_SHOP_ITEM_SINGULAR_CUDDLY_TOY,			STR_SHOP_ITEM_PLURAL_CUDDLY_TOY,			STR_SHOP_ITEM_INDEFINITE_CUDDLY_TOY,			STR_SHOP_ITEM_DISPLAY_CUDDLY_TOY			},
	{ STR_SHOP_ITEM_SINGULAR_PARK_MAP,				STR_SHOP_ITEM_PLURAL_PARK_MAP,				STR_SHOP_ITEM_INDEFINITE_PARK_MAP,				STR_SHOP_ITEM_DISPLAY_PARK_MAP				},
	{ STR_SHOP_ITEM_SINGULAR_ON_RIDE_PHOTO,			STR_SHOP_ITEM_PLURAL_ON_RIDE_PHOTO,			STR_SHOP_ITEM_INDEFINITE_ON_RIDE_PHOTO,			STR_SHOP_ITEM_DISPLAY_ON_RIDE_PHOTO			},
	{ STR_SHOP_ITEM_SINGULAR_UMBRELLA,				STR_SHOP_ITEM_PLURAL_UMBRELLA,				STR_SHOP_ITEM_INDEFINITE_UMBRELLA,				STR_SHOP_ITEM_DISPLAY_UMBRELLA				},
	{ STR_SHOP_ITEM_SINGULAR_DRINK,					STR_SHOP_ITEM_PLURAL_DRINK,					STR_SHOP_ITEM_INDEFINITE_DRINK,					STR_SHOP_ITEM_DISPLAY_DRINK					},
	{ STR_SHOP_ITEM_SINGULAR_BURGER,				STR_SHOP_ITEM_PLURAL_BURGER,				STR_SHOP_ITEM_INDEFINITE_BURGER,				STR_SHOP_ITEM_DISPLAY_BURGER				},
	{ STR_SHOP_ITEM_SINGULAR_CHIPS,					STR_SHOP_ITEM_PLURAL_CHIPS,					STR_SHOP_ITEM_INDEFINITE_CHIPS,					STR_SHOP_ITEM_DISPLAY_CHIPS					},
	{ STR_SHOP_ITEM_SINGULAR_ICE_CREAM,				STR_SHOP_ITEM_PLURAL_ICE_CREAM,				STR_SHOP_ITEM_INDEFINITE_ICE_CREAM,				STR_SHOP_ITEM_DISPLAY_ICE_CREAM				},
	{ STR_SHOP_ITEM_SINGULAR_CANDYFLOSS,			STR_SHOP_ITEM_PLURAL_CANDYFLOSS,			STR_SHOP_ITEM_INDEFINITE_CANDYFLOSS,			STR_SHOP_ITEM_DISPLAY_CANDYFLOSS			},
	{ STR_SHOP_ITEM_SINGULAR_EMPTY_CAN,				STR_SHOP_ITEM_PLURAL_EMPTY_CAN,				STR_SHOP_ITEM_INDEFINITE_EMPTY_CAN,				STR_SHOP_ITEM_DISPLAY_EMPTY_CAN				},
	{ STR_SHOP_ITEM_SINGULAR_RUBBISH,				STR_SHOP_ITEM_PLURAL_RUBBISH,				STR_SHOP_ITEM_INDEFINITE_RUBBISH,				STR_SHOP_ITEM_DISPLAY_RUBBISH				},
	{ STR_SHOP_ITEM_SINGULAR_EMPTY_BURGER_BOX,		STR_SHOP_ITEM_PLURAL_EMPTY_BURGER_BOX,		STR_SHOP_ITEM_INDEFINITE_EMPTY_BURGER_BOX,		STR_SHOP_ITEM_DISPLAY_EMPTY_BURGER_BOX		},
	{ STR_SHOP_ITEM_SINGULAR_PIZZA,					STR_SHOP_ITEM_PLURAL_PIZZA,					STR_SHOP_ITEM_INDEFINITE_PIZZA,					STR_SHOP_ITEM_DISPLAY_PIZZA					},
	{ STR_SHOP_ITEM_SINGULAR_VOUCHER,				STR_SHOP_ITEM_PLURAL_VOUCHER,				STR_SHOP_ITEM_INDEFINITE_VOUCHER,				STR_SHOP_ITEM_DISPLAY_VOUCHER				},
	{ STR_SHOP_ITEM_SINGULAR_POPCORN,				STR_SHOP_ITEM_PLURAL_POPCORN,				STR_SHOP_ITEM_INDEFINITE_POPCORN,				STR_SHOP_ITEM_DISPLAY_POPCORN				},
	{ STR_SHOP_ITEM_SINGULAR_HOT_DOG,				STR_SHOP_ITEM_PLURAL_HOT_DOG,				STR_SHOP_ITEM_INDEFINITE_HOT_DOG,				STR_SHOP_ITEM_DISPLAY_HOT_DOG				},
	{ STR_SHOP_ITEM_SINGULAR_TENTACLE,				STR_SHOP_ITEM_PLURAL_TENTACLE,				STR_SHOP_ITEM_INDEFINITE_TENTACLE,				STR_SHOP_ITEM_DISPLAY_TENTACLE				},
	{ STR_SHOP_ITEM_SINGULAR_HAT,					STR_SHOP_ITEM_PLURAL_HAT,					STR_SHOP_ITEM_INDEFINITE_HAT,					STR_SHOP_ITEM_DISPLAY_HAT					},
	{ STR_SHOP_ITEM_SINGULAR_TOFFEE_APPLE,			STR_SHOP_ITEM_PLURAL_TOFFEE_APPLE,			STR_SHOP_ITEM_INDEFINITE_TOFFEE_APPLE,			STR_SHOP_ITEM_DISPLAY_TOFFEE_APPLE			},
	{ STR_SHOP_ITEM_SINGULAR_T_SHIRT,				STR_SHOP_ITEM_PLURAL_T_SHIRT,				STR_SHOP_ITEM_INDEFINITE_T_SHIRT,				STR_SHOP_ITEM_DISPLAY_T_SHIRT				},
	{ STR_SHOP_ITEM_SINGULAR_DOUGHNUT,				STR_SHOP_ITEM_PLURAL_DOUGHNUT,				STR_SHOP_ITEM_INDEFINITE_DOUGHNUT,				STR_SHOP_ITEM_DISPLAY_DOUGHNUT				},
	{ STR_SHOP_ITEM_SINGULAR_COFFEE,				STR_SHOP_ITEM_PLURAL_COFFEE,				STR_SHOP_ITEM_INDEFINITE_COFFEE,				STR_SHOP_ITEM_DISPLAY_COFFEE				},
	{ STR_SHOP_ITEM_SINGULAR_EMPTY_CUP,				STR_SHOP_ITEM_PLURAL_EMPTY_CUP,				STR_SHOP_ITEM_INDEFINITE_EMPTY_CUP,				STR_SHOP_ITEM_DISPLAY_EMPTY_CUP				},
	{ STR_SHOP_ITEM_SINGULAR_FRIED_CHICKEN,			STR_SHOP_ITEM_PLURAL_FRIED_CHICKEN,			STR_SHOP_ITEM_INDEFINITE_FRIED_CHICKEN,			STR_SHOP_ITEM_DISPLAY_FRIED_CHICKEN			},
	{ STR_SHOP_ITEM_SINGULAR_LEMONADE,				STR_SHOP_ITEM_PLURAL_LEMONADE,				STR_SHOP_ITEM_INDEFINITE_LEMONADE,				STR_SHOP_ITEM_DISPLAY_LEMONADE				},
	{ STR_SHOP_ITEM_SINGULAR_EMPTY_BOX,				STR_SHOP_ITEM_PLURAL_EMPTY_BOX,				STR_SHOP_ITEM_INDEFINITE_EMPTY_BOX,				STR_SHOP_ITEM_DISPLAY_EMPTY_BOX				},
	{ STR_SHOP_ITEM_SINGULAR_EMPTY_BOTTLE,			STR_SHOP_ITEM_PLURAL_EMPTY_BOTTLE,			STR_SHOP_ITEM_INDEFINITE_EMPTY_BOTTLE,			STR_SHOP_ITEM_DISPLAY_EMPTY_BOTTLE			},
	{ STR_NONE,										STR_NONE,									STR_NONE,										STR_NONE									},
	{ STR_NONE,										STR_NONE,									STR_NONE,										STR_NONE									},
	{ STR_NONE,										STR_NONE,									STR_NONE,										STR_NONE									},
	{ STR_NONE,										STR_NONE,									STR_NONE,										STR_NONE									},
	{ STR_SHOP_ITEM_SINGULAR_ON_RIDE_PHOTO,			STR_SHOP_ITEM_PLURAL_ON_RIDE_PHOTO,			STR_SHOP_ITEM_INDEFINITE_ON_RIDE_PHOTO,			STR_SHOP_ITEM_DISPLAY_ON_RIDE_PHOTO			},
	{ STR_SHOP_ITEM_SINGULAR_ON_RIDE_PHOTO,			STR_SHOP_ITEM_PLURAL_ON_RIDE_PHOTO,			STR_SHOP_ITEM_INDEFINITE_ON_RIDE_PHOTO,			STR_SHOP_ITEM_DISPLAY_ON_RIDE_PHOTO			},
	{ STR_SHOP_ITEM_SINGULAR_ON_RIDE_PHOTO,			STR_SHOP_ITEM_PLURAL_ON_RIDE_PHOTO,			STR_SHOP_ITEM_INDEFINITE_ON_RIDE_PHOTO,			STR_SHOP_ITEM_DISPLAY_ON_RIDE_PHOTO			},
	{ STR_SHOP_ITEM_SINGULAR_PRETZEL,				STR_SHOP_ITEM_PLURAL_PRETZEL,				STR_SHOP_ITEM_INDEFINITE_PRETZEL,				STR_SHOP_ITEM_DISPLAY_PRETZEL				},
	{ STR_SHOP_ITEM_SINGULAR_HOT_CHOCOLATE,			STR_SHOP_ITEM_PLURAL_HOT_CHOCOLATE,			STR_SHOP_ITEM_INDEFINITE_HOT_CHOCOLATE,			STR_SHOP_ITEM_DISPLAY_HOT_CHOCOLATE			},
	{ STR_SHOP_ITEM_SINGULAR_ICED_TEA,				STR_SHOP_ITEM_PLURAL_ICED_TEA,				STR_SHOP_ITEM_INDEFINITE_ICED_TEA,				STR_SHOP_ITEM_DISPLAY_ICED_TEA				},
	{ STR_SHOP_ITEM_SINGULAR_FUNNEL_CAKE,			STR_SHOP_ITEM_PLURAL_FUNNEL_CAKE,			STR_SHOP_ITEM_INDEFINITE_FUNNEL_CAKE,			STR_SHOP_ITEM_DISPLAY_FUNNEL_CAKE			},
	{ STR_SHOP_ITEM_SINGULAR_SUNGLASSES,			STR_SHOP_ITEM_PLURAL_SUNGLASSES,			STR_SHOP_ITEM_INDEFINITE_SUNGLASSES,			STR_SHOP_ITEM_DISPLAY_SUNGLASSES			},
	{ STR_SHOP_ITEM_SINGULAR_BEEF_NOODLES,			STR_SHOP_ITEM_PLURAL_BEEF_NOODLES,			STR_SHOP_ITEM_INDEFINITE_BEEF_NOODLES,			STR_SHOP_ITEM_DISPLAY_BEEF_NOODLES			},
	{ STR_SHOP_ITEM_SINGULAR_FRIED_RICE_NOODLES,	STR_SHOP_ITEM_PLURAL_FRIED_RICE_NOODLES,	STR_SHOP_ITEM_INDEFINITE_FRIED_RICE_NOODLES,	STR_SHOP_ITEM_DISPLAY_FRIED_RICE_NOODLES	},
	{ STR_SHOP_ITEM_SINGULAR_WONTON_SOUP,			STR_SHOP_ITEM_PLURAL_WONTON_SOUP,			STR_SHOP_ITEM_INDEFINITE_WONTON_SOUP,			STR_SHOP_ITEM_DISPLAY_WONTON_SOUP			},
	{ STR_SHOP_ITEM_SINGULAR_MEATBALL_SOUP,			STR_SHOP_ITEM_PLURAL_MEATBALL_SOUP,			STR_SHOP_ITEM_INDEFINITE_MEATBALL_SOUP,			STR_SHOP_ITEM_DISPLAY_MEATBALL_SOUP			},
	{ STR_SHOP_ITEM_SINGULAR_FRUIT_JUICE,			STR_SHOP_ITEM_PLURAL_FRUIT_JUICE,			STR_SHOP_ITEM_INDEFINITE_FRUIT_JUICE,			STR_SHOP_ITEM_DISPLAY_FRUIT_JUICE			},
	{ STR_SHOP_ITEM_SINGULAR_SOYBEAN_MILK,			STR_SHOP_ITEM_PLURAL_SOYBEAN_MILK,			STR_SHOP_ITEM_INDEFINITE_SOYBEAN_MILK,			STR_SHOP_ITEM_DISPLAY_SOYBEAN_MILK			},
	{ STR_SHOP_ITEM_SINGULAR_SUJONGKWA,				STR_SHOP_ITEM_PLURAL_SUJONGKWA,				STR_SHOP_ITEM_INDEFINITE_SUJONGKWA,				STR_SHOP_ITEM_DISPLAY_SUJONGKWA				},
	{ STR_SHOP_ITEM_SINGULAR_SUB_SANDWICH,			STR_SHOP_ITEM_PLURAL_SUB_SANDWICH,			STR_SHOP_ITEM_INDEFINITE_SUB_SANDWICH,			STR_SHOP_ITEM_DISPLAY_SUB_SANDWICH			},
	{ STR_SHOP_ITEM_SINGULAR_COOKIE,				STR_SHOP_ITEM_PLURAL_COOKIE,				STR_SHOP_ITEM_INDEFINITE_COOKIE,				STR_SHOP_ITEM_DISPLAY_COOKIE				},
	{ STR_SHOP_ITEM_SINGULAR_EMPTY_BOWL_RED,		STR_SHOP_ITEM_PLURAL_EMPTY_BOWL_RED,		STR_SHOP_ITEM_INDEFINITE_EMPTY_BOWL_RED,		STR_SHOP_ITEM_DISPLAY_EMPTY_BOWL_RED		},
	{ STR_SHOP_ITEM_SINGULAR_EMPTY_DRINK_CARTON,	STR_SHOP_ITEM_PLURAL_EMPTY_DRINK_CARTON,	STR_SHOP_ITEM_INDEFINITE_EMPTY_DRINK_CARTON,	STR_SHOP_ITEM_DISPLAY_EMPTY_DRINK_CARTON	},
	{ STR_SHOP_ITEM_SINGULAR_EMPTY_JUICE_CUP,		STR_SHOP_ITEM_PLURAL_EMPTY_JUICE_CUP,		STR_SHOP_ITEM_INDEFINITE_EMPTY_JUICE_CUP,		STR_SHOP_ITEM_DISPLAY_EMPTY_JUICE_CUP		},
	{ STR_SHOP_ITEM_SINGULAR_ROAST_SAUSAGE,			STR_SHOP_ITEM_PLURAL_ROAST_SAUSAGE,			STR_SHOP_ITEM_INDEFINITE_ROAST_SAUSAGE,			STR_SHOP_ITEM_DISPLAY_ROAST_SAUSAGE			},
	{ STR_SHOP_ITEM_SINGULAR_EMPTY_BOWL_BLUE,		STR_SHOP_ITEM_PLURAL_EMPTY_BOWL_BLUE,		STR_SHOP_ITEM_INDEFINITE_EMPTY_BOWL_BLUE,		STR_SHOP_ITEM_DISPLAY_EMPTY_BOWL_BLUE		},
};

const uint32 ShopItemImage[SHOP_ITEM_COUNT] = {
	5061,									// SHOP_ITEM_BALLOON
	5062,									// SHOP_ITEM_TOY
	5063,									// SHOP_ITEM_MAP
	5064,									// SHOP_ITEM_PHOTO
	5065,									// SHOP_ITEM_UMBRELLA
	5066,									// SHOP_ITEM_DRINK
	5067,									// SHOP_ITEM_BURGER
	5068,									// SHOP_ITEM_FRIES
	5069,									// SHOP_ITEM_ICE_CREAM
	5070,									// SHOP_ITEM_COTTON_CANDY
	5071,									// SHOP_ITEM_EMPTY_CAN
	5072,									// SHOP_ITEM_RUBBISH
	5073,									// SHOP_ITEM_EMPTY_BURGER_BOX
	5074,									// SHOP_ITEM_PIZZA
	5075,									// SHOP_ITEM_VOUCHER
	5076,									// SHOP_ITEM_POPCORN
	5077,									// SHOP_ITEM_HOT_DOG
	5078,									// SHOP_ITEM_TENTACLE
	5079,									// SHOP_ITEM_HAT
	5080,									// SHOP_ITEM_CANDY_APPLE
	5081,									// SHOP_ITEM_TSHIRT
	5082,									// SHOP_ITEM_DONUT
	5083,									// SHOP_ITEM_COFFEE
	5084,									// SHOP_ITEM_EMPTY_CUP
	5085,									// SHOP_ITEM_CHICKEN
	5086,									// SHOP_ITEM_LEMONADE
	5087,									// SHOP_ITEM_EMPTY_BOX
	5088,									// SHOP_ITEM_EMPTY_BOTTLE
	0,										// 28
	0,										// 29
	0,										// 30
	0,										// 31
	5089,									// SHOP_ITEM_PHOTO2
	5090,									// SHOP_ITEM_PHOTO3
	5091,									// SHOP_ITEM_PHOTO4
	5092,									// SHOP_ITEM_PRETZEL
	5093,									// SHOP_ITEM_CHOCOLATE
	5094,									// SHOP_ITEM_ICED_TEA
	5095,									// SHOP_ITEM_FUNNEL_CAKE
	5096,									// SHOP_ITEM_SUNGLASSES
	5097,									// SHOP_ITEM_BEEF_NOODLES
	5098,									// SHOP_ITEM_FRIED_RICE_NOODLES
	5099,									// SHOP_ITEM_WONTON_SOUP
	5100,									// SHOP_ITEM_MEATBALL_SOUP
	5101,									// SHOP_ITEM_FRUIT_JUICE
	5102,									// SHOP_ITEM_SOYBEAN_MILK
	5103,									// SHOP_ITEM_SU_JONGKWA
	5104,									// SHOP_ITEM_SUB_SANDWICH
	5105,									// SHOP_ITEM_COOKIE
	5106,									// SHOP_ITEM_EMPTY_BOWL_RED
	5107,									// SHOP_ITEM_EMPTY_DRINK_CARTON
	5108,									// SHOP_ITEM_EMPTY_JUICE_CUP
	5109,									// SHOP_ITEM_ROAST_SAUSAGE
	5110,									// SHOP_ITEM_EMPTY_BOWL_BLUE
};

const rct_ride_type_vehicle CableLiftVehicle = {
	.rotation_frame_mask = 31,
	.var_02 = 0,
	.var_03 = 0,
	.spacing = 0,
	.car_friction = 0,
	.tab_height = 0,
	.num_seats = 0,
	.sprite_flags = 0x7,
	.sprite_width = 0,
	.sprite_height_negative = 0,
	.sprite_height_positive = 0,
	.var_11 = 0,
	.var_12 = 0,
	.var_14 = 0,
	.var_16 = 1,
	.base_image_id = 29110,
	.var_1C = 0,
	.var_20 = 29142,
	.var_24 = 29214,
	.var_28 = 0,
	.var_2C = 0,
	.var_30 = 0,
	.var_34 = 0,
	.var_38 = 0,
	.var_3C = 0,
	.var_40 = 0,
	.var_44 = 0,
	.var_48 = 0,
	.var_4C = 0,
	.no_vehicle_images = 0,
	.no_seating_rows = 0,
	.spinning_inertia = 0,
	.spinning_friction = 255,
<<<<<<< HEAD
	.var_57 = 0,
	.pad_58 = 0,
	.sound_range = 0,
=======
	.pad_57 = 0,
	.var_58 = 0,
	.pad_59 = 0,
>>>>>>> 19679de1
	.var_5A = 0,
	.powered_acceleration = 0,
	.powered_max_speed = 0,
	.car_visual = 0,
	.pad_5E = 1,
	.draw_order = 14,
	.special_frames = 0,
	.peep_loading_positions = NULL
};

/* rct2: 0x009A0AA0 */
const uint16 RideFilmLength[3] = {
	5000, // MOUSE_TAILS
	6000, // STORM_CHASERS
	7000  // SPACE_RAIDERS
};

/* rct2: 0x009A0AC4 */
const uint16 RideCrookedHouseLength[1] = {
	600
};

/* rct2: 0x0097D7C8, 0x0097D7C9, 0x0097D7CA */
const rct_ride_lift_data RideLiftData[] = { 
	{ SOUND_LIFT_3, 7, 7 }, // Spiral Roller coaster
	{ SOUND_LIFT_1, 4, 6 }, // Stand Up Coaster
	{ SOUND_LIFT_1, 4, 6 }, // Suspended Swinging
	{ SOUND_LIFT_7, 5, 7 }, // Inverted
	{ SOUND_LIFT_3, 4, 6 }, // Steel Mini Coaster
	{ 255,			5, 5 }, // Mini Railroad
	{ 255,			5, 5 }, // Monorail
	{ SOUND_LIFT_3, 4, 5 }, // Mini Suspended Coaster
	{ 255,			5, 5 }, // Boat Ride
	{ SOUND_LIFT_1, 4, 5 }, // Wooden Wild Mine/Mouse
	{ SOUND_LIFT_1, 4, 5 }, // Steeplechase/Motorbike/Soap Box D
	{ 255,			5, 5 }, // Car Ride
	{ 255,			5, 5 }, // Launched Freefall
	{ SOUND_LIFT_3, 4, 5 }, // Bobsleigh Coaster
	{ 255,			5, 5 }, // Observation Tower
	{ SOUND_LIFT_1, 4, 6 }, // Looping Roller Coaster
	{ SOUND_LIFT_3, 4, 5 }, // Dinghy Slide
	{ SOUND_LIFT_4, 4, 6 }, // Mine Train Coaster
	{ 255,			5, 5 }, // Chairlift
	{ SOUND_LIFT_4, 4, 6 }, // Corkscrew Roller Coaster
	{ 255,			5, 5 }, // Maze
	{ 255,			5, 5 }, // Spiral Slide
	{ 255,			5, 5 }, // Go Karts
	{ 255,			5, 5 }, // Log Flume
	{ 255,			5, 5 }, // River Rapids
	{ 255,			5, 5 }, // Bumper Cars
	{ 255,			5, 5 }, // Pirate Ship
	{ 255,			5, 5 }, // Swinging Inverter Ship
	{ 255,			5, 5 }, // Food Stall
	{ 255,			5, 5 }, // (none)
	{ 255,			5, 5 }, // Drink Stall
	{ 255,			5, 5 }, // (none)
	{ 255,			5, 5 }, // Shop (all types)
	{ 255,			5, 5 }, // Merry Go Round
	{ 255,			5, 5 }, // Balloon Stall (maybe)
	{ 255,			5, 5 }, // Information Kiosk
	{ 255,			5, 5 }, // Bathroom
	{ 255,			5, 5 }, // Ferris Wheel
	{ 255,			5, 5 }, // Motion Simulator
	{ 255,			5, 5 }, // 3D Cinema
	{ 255,			5, 5 }, // Topspin
	{ 255,			5, 5 }, // Space Rings
	{ 255,			5, 5 }, // Reverse Freefall Coaster
	{ 255,			5, 5 }, // Elevator
	{ SOUND_LIFT_7, 4, 5 }, // Vertical Drop Roller Coaster
	{ 255,			5, 5 }, // ATM
	{ 255,			5, 5 }, // Twist
	{ 255,			5, 5 }, // Haunted House
	{ 255,			5, 5 }, // First Aid
	{ 255,			5, 5 }, // Circus Show
	{ 255,			5, 5 }, // Ghost Train
	{ SOUND_LIFT_7, 5, 8 }, // Twister Roller Coaster
	{ SOUND_LIFT_5, 5, 7 }, // Wooden Roller Coaster
	{ SOUND_LIFT_5, 3, 4 }, // Side-Friction Roller Coaster
	{ SOUND_LIFT_6, 4, 6 }, // Wild Mouse
	{ SOUND_LIFT_3, 4, 6 }, // Multi Dimension Coaster
	{ SOUND_LIFT_3, 4, 6 }, // (none)
	{ SOUND_LIFT_7, 4, 6 }, // Flying Roller Coaster
	{ SOUND_LIFT_7, 4, 6 }, // (none)
	{ SOUND_LIFT_1, 3, 4 }, // Virginia Reel
	{ 255,			5, 5 }, // Splash Boats
	{ 255,			5, 5 }, // Mini Helicopters
	{ SOUND_LIFT_1, 4, 6 }, // Lay-down Roller Coaster
	{ 255,			5, 5 }, // Suspended Monorail
	{ SOUND_LIFT_1, 4, 6 }, // (none)
	{ SOUND_LIFT_1, 3, 4 }, // Reverser Roller Coaster
	{ SOUND_LIFT_1, 4, 6 }, // Heartline Twister Roller Coaster
	{ 255,			5, 5 }, // Mini Golf
	{ SOUND_LIFT_1, 5, 8 }, // Giga Coaster
	{ 255,			5, 5 }, // Roto-Drop
	{ 255,			5, 5 }, // Flying Saucers
	{ 255,			5, 5 }, // Crooked House
	{ 255,			5, 5 }, // Monorail Cycles
	{ SOUND_LIFT_3, 4, 6 }, // Compact Inverted Coaster
	{ SOUND_LIFT_1, 4, 6 }, // Water Coaster
	{ 255,			5, 5 }, // Air Powered Vertical Coaster
	{ SOUND_LIFT_6, 4, 6 }, // Inverted Hairpin Coaster
	{ 255,			5, 5 }, // Magic Carpet
	{ 255,			5, 5 }, // Submarine Ride
	{ 255,			5, 5 }, // River Rafts
	{ 255,			5, 5 }, // (none)
	{ 255,			5, 5 }, // Enterprise
	{ 255,			5, 5 }, // (none)
	{ 255,			5, 5 }, // (none)
	{ 255,			5, 5 }, // (none)
	{ SOUND_LIFT_4, 4, 7 }, // (none)
	{ SOUND_LIFT_1, 4, 7 }, // Inverted Impulse Coaster
	{ SOUND_LIFT_1, 4, 6 }, // Mini Roller Coaster
	{ 255,			5, 5 }, // Mine Ride
	{ SOUND_LIFT_6, 4, 6 }, // (none)
	{ 255,			4, 6 }  // LIM Launched Roller Coaster
};<|MERGE_RESOLUTION|>--- conflicted
+++ resolved
@@ -1196,15 +1196,9 @@
 	.no_seating_rows = 0,
 	.spinning_inertia = 0,
 	.spinning_friction = 255,
-<<<<<<< HEAD
 	.var_57 = 0,
-	.pad_58 = 0,
+	.var_58 = 0,
 	.sound_range = 0,
-=======
-	.pad_57 = 0,
-	.var_58 = 0,
-	.pad_59 = 0,
->>>>>>> 19679de1
 	.var_5A = 0,
 	.powered_acceleration = 0,
 	.powered_max_speed = 0,
